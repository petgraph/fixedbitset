//! `FixedBitSet` is a simple fixed size set of bits.
//!
//! ### Crate features
//!
//! - `std` (default feature)  
//!   Disabling this feature disables using std and instead uses crate alloc.
//!
//! ### SIMD Acceleration
//! `fixedbitset` is written with SIMD in mind. The backing store and set operations will use aligned SIMD data types and instructions when compiling
//! for compatible target platforms. The use of SIMD generally enables better performance in many set and batch operations (i.e. intersection/union/inserting a range).
//!
//!  When SIMD is not available on the target, the crate will gracefully fallback to a default implementation.  It is intended to add support for other SIMD architectures
//! once they appear in stable Rust.
//!
//! Currently only SSE2/AVX2 on x86/x86_64 and wasm32 SIMD are supported as this is what stable Rust supports.
#![no_std]
#![deny(clippy::undocumented_unsafe_blocks)]

extern crate alloc;
use alloc::{vec, vec::Vec};

mod block;
mod range;

#[cfg(feature = "serde")]
extern crate serde;
#[cfg(feature = "serde")]
mod serde_impl;

use core::fmt::Write;
use core::fmt::{Binary, Display, Error, Formatter};

use core::cmp::Ordering;
use core::hash::Hash;
use core::iter::{Chain, FusedIterator};
use core::mem::ManuallyDrop;
use core::ops::{BitAnd, BitAndAssign, BitOr, BitOrAssign, BitXor, BitXorAssign, Index};
use core::ptr::NonNull;
pub use range::IndexRange;

pub(crate) const BITS: usize = core::mem::size_of::<Block>() * 8;
#[cfg(feature = "serde")]
pub(crate) const BYTES: usize = core::mem::size_of::<Block>();

use block::Block as SimdBlock;
pub type Block = usize;

#[inline]
fn div_rem(x: usize, denominator: usize) -> (usize, usize) {
    (x / denominator, x % denominator)
}

fn vec_into_parts<T>(vec: Vec<T>) -> (NonNull<T>, usize, usize) {
    let mut vec = ManuallyDrop::new(vec);
    (
        // SAFETY: A Vec's internal pointer is always non-null.
        unsafe { NonNull::new_unchecked(vec.as_mut_ptr()) },
        vec.capacity(),
        vec.len(),
    )
}

/// `FixedBitSet` is a simple fixed size set of bits that each can
/// be enabled (1 / **true**) or disabled (0 / **false**).
///
/// The bit set has a fixed capacity in terms of enabling bits (and the
/// capacity can grow using the `grow` method).
///
/// Derived traits depend on both the zeros and ones, so [0,1] is not equal to
/// [0,1,0].
#[derive(Debug, Eq)]
pub struct FixedBitSet {
    pub(crate) data: NonNull<SimdBlock>,
    capacity: usize,
    /// length in bits
    pub(crate) length: usize,
}

impl FixedBitSet {
    /// Create a new empty **FixedBitSet**.
    pub const fn new() -> Self {
        FixedBitSet {
            data: NonNull::dangling(),
            capacity: 0,
            length: 0,
        }
    }

    /// Create a new **FixedBitSet** with a specific number of bits,
    /// all initially clear.
    pub fn with_capacity(bits: usize) -> Self {
        let (mut blocks, rem) = div_rem(bits, SimdBlock::BITS);
        blocks += (rem > 0) as usize;
        Self::from_blocks_and_len(vec![SimdBlock::NONE; blocks], bits)
    }

    #[inline]
    fn from_blocks_and_len(data: Vec<SimdBlock>, length: usize) -> Self {
        let (data, capacity, _) = vec_into_parts(data);
        FixedBitSet {
            data,
            capacity,
            length,
        }
    }

    /// Create a new **FixedBitSet** with a specific number of bits,
    /// initialized from provided blocks.
    ///
    /// If the blocks are not the exact size needed for the capacity
    /// they will be padded with zeros (if shorter) or truncated to
    /// the capacity (if longer).
    ///
    /// For example:
    /// ```
    /// let data = vec![4];
    /// let bs = fixedbitset::FixedBitSet::with_capacity_and_blocks(4, data);
    /// assert_eq!(format!("{:b}", bs), "0010");
    /// ```
    pub fn with_capacity_and_blocks<I: IntoIterator<Item = Block>>(bits: usize, blocks: I) -> Self {
        let mut bitset = Self::with_capacity(bits);
        for (subblock, value) in bitset.as_mut_slice().iter_mut().zip(blocks.into_iter()) {
            *subblock = value;
        }
        bitset
    }

    /// Grow capacity to **bits**, all new bits initialized to zero
    #[inline]
    pub fn grow(&mut self, bits: usize) {
        if bits <= self.length {
            return;
        }
        // SAFETY: The data pointer and capacity were created from a Vec initially. The block
        // len is identical to that of the original.
        let mut data = unsafe {
            Vec::from_raw_parts(self.data.as_ptr(), self.simd_block_len(), self.capacity)
        };
        let (mut blocks, rem) = div_rem(bits, SimdBlock::BITS);
        blocks += (rem > 0) as usize;
        data.resize(blocks, SimdBlock::NONE);
        let (data, capacity, _) = vec_into_parts(data);
        self.data = data;
        self.capacity = capacity;
        self.length = bits;
    }

    #[inline]
    unsafe fn get_unchecked(&self, subblock: usize) -> &Block {
        &*self.data.as_ptr().cast::<Block>().add(subblock)
    }

    #[inline]
    unsafe fn get_unchecked_mut(&mut self, subblock: usize) -> &mut Block {
        &mut *self.data.as_ptr().cast::<Block>().add(subblock)
    }

    #[inline]
    fn usize_len(&self) -> usize {
        let (mut blocks, rem) = div_rem(self.length, BITS);
        blocks += (rem > 0) as usize;
        blocks
    }

    #[inline]
    fn simd_block_len(&self) -> usize {
        let (mut blocks, rem) = div_rem(self.length, SimdBlock::BITS);
        blocks += (rem > 0) as usize;
        blocks
    }

    #[inline]
    fn batch_count_ones(blocks: impl IntoIterator<Item = Block>) -> usize {
        blocks.into_iter().map(|x| x.count_ones() as usize).sum()
    }

    #[inline]
    fn as_simd_slice(&self) -> &[SimdBlock] {
        // SAFETY: The slice constructed is within bounds of the underlying allocation. This function
        // is called with a read-only borrow so no other write can happen as long as the returned borrow lives.
        unsafe { core::slice::from_raw_parts(self.data.as_ptr(), self.simd_block_len()) }
    }

    #[inline]
    fn as_mut_simd_slice(&mut self) -> &mut [SimdBlock] {
        // SAFETY: The slice constructed is within bounds of the underlying allocation. This function
        // is called with a mutable borrow so no other read or write can happen as long as the returned borrow lives.
        unsafe { core::slice::from_raw_parts_mut(self.data.as_ptr(), self.simd_block_len()) }
    }

    /// Grows the internal size of the bitset before inserting a bit
    ///
    /// Unlike `insert`, this cannot panic, but may allocate if the bit is outside of the existing buffer's range.
    ///
    /// This is faster than calling `grow` then `insert` in succession.
    #[inline]
    pub fn grow_and_insert(&mut self, bits: usize) {
        self.grow(bits + 1);

        let (blocks, rem) = div_rem(bits, BITS);
        // SAFETY: The above grow ensures that the block is inside the Vec's allocation.
        unsafe {
            *self.get_unchecked_mut(blocks) |= 1 << rem;
        }
    }

    /// The length of the [`FixedBitSet`] in bits.
    ///
    /// Note: `len` includes both set and unset bits.
    /// ```
    /// # use fixedbitset::FixedBitSet;
    /// let bitset = FixedBitSet::with_capacity(10);
    /// // there are 0 set bits, but 10 unset bits
    /// assert_eq!(bitset.len(), 10);
    /// ```
    /// `len` does not return the count of set bits. For that, use
    /// [`bitset.count_ones(..)`](FixedBitSet::count_ones) instead.
    #[inline]
    pub fn len(&self) -> usize {
        self.length
    }

    /// `true` if the [`FixedBitSet`] is empty.
    ///
    /// Note that an "empty" `FixedBitSet` is a `FixedBitSet` with
    /// no bits (meaning: it's length is zero). If you want to check
    /// if all bits are unset, use [`FixedBitSet::is_clear`].
    ///
    /// ```
    /// # use fixedbitset::FixedBitSet;
    /// let bitset = FixedBitSet::with_capacity(10);
    /// assert!(!bitset.is_empty());
    ///
    /// let bitset = FixedBitSet::with_capacity(0);
    /// assert!(bitset.is_empty());
    /// ```
    #[inline]
    pub fn is_empty(&self) -> bool {
        self.len() == 0
    }

    /// `true` if all bits in the [`FixedBitSet`] are unset.
    ///
    /// As opposed to [`FixedBitSet::is_empty`], which is `true` only for
    /// sets without any bits, set or unset.
    ///
    /// ```
    /// # use fixedbitset::FixedBitSet;
    /// let mut bitset = FixedBitSet::with_capacity(10);
    /// assert!(bitset.is_clear());
    ///
    /// bitset.insert(2);
    /// assert!(!bitset.is_clear());
    /// ```
    ///
    /// This is equivalent to [`bitset.count_ones(..) == 0`](FixedBitSet::count_ones).
    #[inline]
    pub fn is_clear(&self) -> bool {
        self.as_simd_slice().iter().all(|block| block.is_empty())
    }

    /// Finds the lowest set bit in the bitset.
    ///
    /// Returns `None` if there aren't any set bits.
    ///
    /// ```
    /// # use fixedbitset::FixedBitSet;
    /// let mut bitset = FixedBitSet::with_capacity(10);
    /// assert_eq!(bitset.minimum(), None);
    ///
    /// bitset.insert(2);
    /// assert_eq!(bitset.minimum(), Some(2));
    /// bitset.insert(8);
    /// assert_eq!(bitset.minimum(), Some(2));
    /// ```
    #[inline]
    pub fn minimum(&self) -> Option<usize> {
        let (block_idx, block) = self
            .as_simd_slice()
            .iter()
            .enumerate()
            .find(|&(_, block)| !block.is_empty())?;
        let mut inner = 0;
        let mut trailing = 0;
        for subblock in block.into_usize_array() {
            if subblock != 0 {
                trailing = subblock.trailing_zeros() as usize;
                break;
            } else {
                inner += BITS;
            }
        }
        Some(block_idx * SimdBlock::BITS + inner + trailing)
    }

    /// Finds the highest set bit in the bitset.
    ///
    /// Returns `None` if there aren't any set bits.
    ///
    /// ```
    /// # use fixedbitset::FixedBitSet;
    /// let mut bitset = FixedBitSet::with_capacity(10);
    /// assert_eq!(bitset.maximum(), None);
    ///
    /// bitset.insert(8);
    /// assert_eq!(bitset.maximum(), Some(8));
    /// bitset.insert(2);
    /// assert_eq!(bitset.maximum(), Some(8));
    /// ```
    #[inline]
    pub fn maximum(&self) -> Option<usize> {
        let (block_idx, block) = self
            .as_simd_slice()
            .iter()
            .rev()
            .enumerate()
            .find(|&(_, block)| !block.is_empty())?;
        let mut inner = 0;
        let mut leading = 0;
        for subblock in block.into_usize_array().iter().rev() {
            if *subblock != 0 {
                leading = subblock.leading_zeros() as usize;
                break;
            } else {
                inner += BITS;
            }
        }
        let max = self.simd_block_len() * SimdBlock::BITS;
        Some(max - block_idx * SimdBlock::BITS - inner - leading - 1)
    }

    /// `true` if all bits in the [`FixedBitSet`] are set.
    ///
    /// ```
    /// # use fixedbitset::FixedBitSet;
    /// let mut bitset = FixedBitSet::with_capacity(10);
    /// assert!(!bitset.is_full());
    ///
    /// bitset.insert_range(..);
    /// assert!(bitset.is_full());
    /// ```
    ///
    /// This is equivalent to [`bitset.count_ones(..) == bitset.len()`](FixedBitSet::count_ones).
    #[inline]
    pub fn is_full(&self) -> bool {
        self.contains_all_in_range(..)
    }

    /// Return **true** if the bit is enabled in the **FixedBitSet**,
    /// **false** otherwise.
    ///
    /// Note: bits outside the capacity are always disabled.
    ///
    /// Note: Also available with index syntax: `bitset[bit]`.
    #[inline]
    pub fn contains(&self, bit: usize) -> bool {
        (bit < self.length)
            // SAFETY: The above check ensures that the block and bit are within bounds.
            .then(|| unsafe { self.contains_unchecked(bit) })
            .unwrap_or(false)
    }

    /// Return **true** if the bit is enabled in the **FixedBitSet**,
    /// **false** otherwise.
    ///
    /// Note: unlike `contains`, calling this with an invalid `bit`
    /// is undefined behavior.
    ///
    /// # Safety
    /// `bit` must be less than `self.len()`
    #[inline]
    pub unsafe fn contains_unchecked(&self, bit: usize) -> bool {
        let (block, i) = div_rem(bit, BITS);
        (self.get_unchecked(block) & (1 << i)) != 0
    }

    /// Clear all bits.
    #[inline]
    pub fn clear(&mut self) {
        for elt in self.as_mut_simd_slice().iter_mut() {
            *elt = SimdBlock::NONE
        }
    }

    /// Enable `bit`.
    ///
    /// **Panics** if **bit** is out of bounds.
    #[inline]
    pub fn insert(&mut self, bit: usize) {
        assert!(
            bit < self.length,
            "insert at index {} exceeds fixedbitset size {}",
            bit,
            self.length
        );
        // SAFETY: The above assertion ensures that the block is inside the Vec's allocation.
        unsafe {
            self.insert_unchecked(bit);
        }
    }

    /// Enable `bit` without any length checks.
    ///
    /// # Safety
    /// `bit` must be less than `self.len()`
    #[inline]
    pub unsafe fn insert_unchecked(&mut self, bit: usize) {
        let (block, i) = div_rem(bit, BITS);
        // SAFETY: The above assertion ensures that the block is inside the Vec's allocation.
        unsafe {
            *self.get_unchecked_mut(block) |= 1 << i;
        }
    }

    /// Disable `bit`.
    ///
    /// **Panics** if **bit** is out of bounds.
    #[inline]
    pub fn remove(&mut self, bit: usize) {
        assert!(
            bit < self.length,
            "remove at index {} exceeds fixedbitset size {}",
            bit,
            self.length
        );
        // SAFETY: The above assertion ensures that the block is inside the Vec's allocation.
        unsafe {
            self.remove_unchecked(bit);
        }
    }

    /// Disable `bit` without any bounds checking.
    ///
    /// # Safety
    /// `bit` must be less than `self.len()`
    #[inline]
    pub unsafe fn remove_unchecked(&mut self, bit: usize) {
        let (block, i) = div_rem(bit, BITS);
        // SAFETY: The above assertion ensures that the block is inside the Vec's allocation.
        unsafe {
            *self.get_unchecked_mut(block) &= !(1 << i);
        }
    }

    /// Enable `bit`, and return its previous value.
    ///
    /// **Panics** if **bit** is out of bounds.
    #[inline]
    pub fn put(&mut self, bit: usize) -> bool {
        assert!(
            bit < self.length,
            "put at index {} exceeds fixedbitset size {}",
            bit,
            self.length
        );
        // SAFETY: The above assertion ensures that the block is inside the Vec's allocation.
        unsafe { self.put_unchecked(bit) }
    }

    /// Enable `bit`, and return its previous value without doing any bounds checking.
    ///
    /// # Safety
    /// `bit` must be less than `self.len()`
    #[inline]
    pub unsafe fn put_unchecked(&mut self, bit: usize) -> bool {
        let (block, i) = div_rem(bit, BITS);
        // SAFETY: The above assertion ensures that the block is inside the Vec's allocation.
        unsafe {
            let word = self.get_unchecked_mut(block);
            let prev = *word & (1 << i) != 0;
            *word |= 1 << i;
            prev
        }
    }

    /// Toggle `bit` (inverting its state).
    ///
    /// ***Panics*** if **bit** is out of bounds
    #[inline]
    pub fn toggle(&mut self, bit: usize) {
        assert!(
            bit < self.length,
            "toggle at index {} exceeds fixedbitset size {}",
            bit,
            self.length
        );
        // SAFETY: The above assertion ensures that the block is inside the Vec's allocation.
        unsafe {
            self.toggle_unchecked(bit);
        }
    }

    /// Toggle `bit` (inverting its state) without any bounds checking.
    ///
    /// # Safety
    /// `bit` must be less than `self.len()`
    #[inline]
    pub unsafe fn toggle_unchecked(&mut self, bit: usize) {
        let (block, i) = div_rem(bit, BITS);
        // SAFETY: The above assertion ensures that the block is inside the Vec's allocation.
        unsafe {
            *self.get_unchecked_mut(block) ^= 1 << i;
        }
    }

    /// Sets a bit to the provided `enabled` value.
    ///
    /// **Panics** if **bit** is out of bounds.
    #[inline]
    pub fn set(&mut self, bit: usize, enabled: bool) {
        assert!(
            bit < self.length,
            "set at index {} exceeds fixedbitset size {}",
            bit,
            self.length
        );
        // SAFETY: The above assertion ensures that the block is inside the Vec's allocation.
        unsafe {
            self.set_unchecked(bit, enabled);
        }
    }

    /// Sets a bit to the provided `enabled` value without doing any bounds checking.
    ///
    /// # Safety
    /// `bit` must be less than `self.len()`
    #[inline]
    pub unsafe fn set_unchecked(&mut self, bit: usize, enabled: bool) {
        let (block, i) = div_rem(bit, BITS);
        // SAFETY: The above assertion ensures that the block is inside the Vec's allocation.
        let elt = unsafe { self.get_unchecked_mut(block) };
        if enabled {
            *elt |= 1 << i;
        } else {
            *elt &= !(1 << i);
        }
    }

    /// Copies boolean value from specified bit to the specified bit.
    ///
    /// If `from` is out-of-bounds, `to` will be unset.
    ///
    /// **Panics** if **to** is out of bounds.
    #[inline]
    pub fn copy_bit(&mut self, from: usize, to: usize) {
        assert!(
            to < self.length,
            "copy to index {} exceeds fixedbitset size {}",
            to,
            self.length
        );
        let enabled = self.contains(from);
        // SAFETY: The above assertion ensures that the block is inside the Vec's allocation.
        unsafe { self.set_unchecked(to, enabled) };
    }

    /// Copies boolean value from specified bit to the specified bit.
    ///
    /// Note: unlike `copy_bit`, calling this with an invalid `from`
    /// is undefined behavior.
    ///
    /// # Safety
    /// `to` must both be less than `self.len()`
    #[inline]
    pub unsafe fn copy_bit_unchecked(&mut self, from: usize, to: usize) {
        // SAFETY: Caller must ensure that `from` is within bounds.
        let enabled = self.contains_unchecked(from);
        // SAFETY: Caller must ensure that `to` is within bounds.
        self.set_unchecked(to, enabled);
    }

    /// Count the number of set bits in the given bit range.
    ///
    /// This function is potentially much faster than using `ones(other).count()`.
    /// Use `..` to count the whole content of the bitset.
    ///
    /// **Panics** if the range extends past the end of the bitset.
    #[inline]
    pub fn count_ones<T: IndexRange>(&self, range: T) -> usize {
        Self::batch_count_ones(Masks::new(range, self.length).map(|(block, mask)| {
            // SAFETY: Masks cannot return a block index that is out of range.
            unsafe { *self.get_unchecked(block) & mask }
        }))
    }

    /// Count the number of unset bits in the given bit range.
    ///
    /// This function is potentially much faster than using `zeroes(other).count()`.
    /// Use `..` to count the whole content of the bitset.
    ///
    /// **Panics** if the range extends past the end of the bitset.
    #[inline]
    pub fn count_zeroes<T: IndexRange>(&self, range: T) -> usize {
        Self::batch_count_ones(Masks::new(range, self.length).map(|(block, mask)| {
            // SAFETY: Masks cannot return a block index that is out of range.
            unsafe { !*self.get_unchecked(block) & mask }
        }))
    }

    /// Sets every bit in the given range to the given state (`enabled`)
    ///
    /// Use `..` to set the whole bitset.
    ///
    /// **Panics** if the range extends past the end of the bitset.
    #[inline]
    pub fn set_range<T: IndexRange>(&mut self, range: T, enabled: bool) {
        if enabled {
            self.insert_range(range);
        } else {
            self.remove_range(range);
        }
    }

    /// Enables every bit in the given range.
    ///
    /// Use `..` to make the whole bitset ones.
    ///
    /// **Panics** if the range extends past the end of the bitset.
    #[inline]
    pub fn insert_range<T: IndexRange>(&mut self, range: T) {
        for (block, mask) in Masks::new(range, self.length) {
            // SAFETY: Masks cannot return a block index that is out of range.
            let block = unsafe { self.get_unchecked_mut(block) };
            *block |= mask;
        }
    }

    /// Disables every bit in the given range.
    ///
    /// Use `..` to make the whole bitset ones.
    ///
    /// **Panics** if the range extends past the end of the bitset.
    #[inline]
    pub fn remove_range<T: IndexRange>(&mut self, range: T) {
        for (block, mask) in Masks::new(range, self.length) {
            // SAFETY: Masks cannot return a block index that is out of range.
            let block = unsafe { self.get_unchecked_mut(block) };
            *block &= !mask;
        }
    }

    /// Toggles (inverts) every bit in the given range.
    ///
    /// Use `..` to toggle the whole bitset.
    ///
    /// **Panics** if the range extends past the end of the bitset.
    #[inline]
    pub fn toggle_range<T: IndexRange>(&mut self, range: T) {
        for (block, mask) in Masks::new(range, self.length) {
            // SAFETY: Masks cannot return a block index that is out of range.
            let block = unsafe { self.get_unchecked_mut(block) };
            *block ^= mask;
        }
    }

    /// Checks if the bitset contains every bit in the given range.
    ///
    /// **Panics** if the range extends past the end of the bitset.
    #[inline]
    pub fn contains_all_in_range<T: IndexRange>(&self, range: T) -> bool {
        for (block, mask) in Masks::new(range, self.length) {
            // SAFETY: Masks cannot return a block index that is out of range.
            let block = unsafe { self.get_unchecked(block) };
            if block & mask != mask {
                return false;
            }
        }
        true
    }

    /// Checks if the bitset contains at least one set bit in the given range.
    ///
    /// **Panics** if the range extends past the end of the bitset.
    #[inline]
    pub fn contains_any_in_range<T: IndexRange>(&self, range: T) -> bool {
        for (block, mask) in Masks::new(range, self.length) {
            // SAFETY: Masks cannot return a block index that is out of range.
            let block = unsafe { self.get_unchecked(block) };
            if block & mask != 0 {
                return true;
            }
        }
        false
    }

    /// View the bitset as a slice of `Block` blocks
    #[inline]
    pub fn as_slice(&self) -> &[Block] {
        // SAFETY: The bits from both usize and Block are required to be reinterprettable, and
        // neither have any padding or alignment issues. The slice constructed is within bounds
        // of the underlying allocation. This function is called with a read-only  borrow so
        // no other write can happen as long as the returned borrow lives.
        unsafe {
            let ptr = self.data.as_ptr().cast::<Block>();
            core::slice::from_raw_parts(ptr, self.usize_len())
        }
    }

    /// View the bitset as a mutable slice of `Block` blocks. Writing past the bitlength in the last
    /// will cause `contains` to return potentially incorrect results for bits past the bitlength.
    #[inline]
    pub fn as_mut_slice(&mut self) -> &mut [Block] {
        // SAFETY: The bits from both usize and Block are required to be reinterprettable, and
        // neither have any padding or alignment issues. The slice constructed is within bounds
        // of the underlying allocation. This function is called with a mutable borrow so
        // no other read or write can happen as long as the returned borrow lives.
        unsafe {
            let ptr = self.data.as_ptr().cast::<Block>();
            core::slice::from_raw_parts_mut(ptr, self.usize_len())
        }
    }

    /// Iterates over all enabled bits.
    ///
    /// Iterator element is the index of the `1` bit, type `usize`.
    #[inline]
    pub fn ones(&self) -> Ones {
        match self.as_slice().split_first() {
            Some((&first_block, rem)) => {
                let (&last_block, rem) = rem.split_last().unwrap_or((&0, rem));
                Ones {
                    bitset_front: first_block,
                    bitset_back: last_block,
                    block_idx_front: 0,
                    block_idx_back: (1 + rem.len()) * BITS,
                    remaining_blocks: rem.iter(),
                }
            }
            None => Ones {
                bitset_front: 0,
                bitset_back: 0,
                block_idx_front: 0,
                block_idx_back: 0,
                remaining_blocks: [].iter(),
            },
        }
    }

    /// Iterates over all enabled bits.
    ///
    /// Iterator element is the index of the `1` bit, type `usize`.
    /// Unlike `ones`, this function consumes the `FixedBitset`.
    pub fn into_ones(self) -> IntoOnes {
        let ptr = self.data.as_ptr().cast();
        let len = self.simd_block_len() * SimdBlock::USIZE_COUNT;
        // SAFETY:
        // - ptr comes from self.data, so it is valid;
        // - self.data is valid for self.data.len() SimdBlocks,
        //   which is exactly self.data.len() * SimdBlock::USIZE_COUNT usizes;
        // - we will keep this slice around only as long as self.data is,
        //   so it won't become dangling.
        let slice = unsafe { core::slice::from_raw_parts(ptr, len) };
        // SAFETY: The data pointer and capacity were created from a Vec initially. The block
        // len is identical to that of the original.
        let data = unsafe {
            Vec::from_raw_parts(self.data.as_ptr(), self.simd_block_len(), self.capacity)
        };
        let mut iter = slice.iter().copied();

        core::mem::forget(self);

        IntoOnes {
            bitset_front: iter.next().unwrap_or(0),
            bitset_back: iter.next_back().unwrap_or(0),
            block_idx_front: 0,
            block_idx_back: len.saturating_sub(1) * BITS,
            remaining_blocks: iter,
            _buf: data,
        }
    }

    /// Iterates over all disabled bits.
    ///
    /// Iterator element is the index of the `0` bit, type `usize`.
    #[inline]
    pub fn zeroes(&self) -> Zeroes {
        match self.as_slice().split_first() {
            Some((&block, rem)) => Zeroes {
                bitset: !block,
                block_idx: 0,
                len: self.len(),
                remaining_blocks: rem.iter(),
            },
            None => Zeroes {
                bitset: !0,
                block_idx: 0,
                len: self.len(),
                remaining_blocks: [].iter(),
            },
        }
    }

    /// Returns a lazy iterator over the intersection of two `FixedBitSet`s
    pub fn intersection<'a>(&'a self, other: &'a FixedBitSet) -> Intersection<'a> {
        Intersection {
            iter: self.ones(),
            other,
        }
    }

    /// Returns a lazy iterator over the union of two `FixedBitSet`s.
    pub fn union<'a>(&'a self, other: &'a FixedBitSet) -> Union<'a> {
        Union {
            iter: self.ones().chain(other.difference(self)),
        }
    }

    /// Returns a lazy iterator over the difference of two `FixedBitSet`s. The difference of `a`
    /// and `b` is the elements of `a` which are not in `b`.
    pub fn difference<'a>(&'a self, other: &'a FixedBitSet) -> Difference<'a> {
        Difference {
            iter: self.ones(),
            other,
        }
    }

    /// Returns a lazy iterator over the symmetric difference of two `FixedBitSet`s.
    /// The symmetric difference of `a` and `b` is the elements of one, but not both, sets.
    pub fn symmetric_difference<'a>(&'a self, other: &'a FixedBitSet) -> SymmetricDifference<'a> {
        SymmetricDifference {
            iter: self.difference(other).chain(other.difference(self)),
        }
    }

    /// In-place union of two `FixedBitSet`s.
    ///
    /// On calling this method, `self`'s capacity may be increased to match `other`'s.
    pub fn union_with(&mut self, other: &FixedBitSet) {
        if other.len() >= self.len() {
            self.grow(other.len());
        }
        self.as_mut_simd_slice()
            .iter_mut()
            .zip(other.as_simd_slice().iter())
            .for_each(|(x, y)| *x |= *y);
    }

    /// In-place intersection of two `FixedBitSet`s.
    ///
    /// On calling this method, `self`'s capacity will remain the same as before.
    pub fn intersect_with(&mut self, other: &FixedBitSet) {
        let me = self.as_mut_simd_slice();
        let other = other.as_simd_slice();
        me.iter_mut().zip(other.iter()).for_each(|(x, y)| {
            *x &= *y;
        });
        let mn = core::cmp::min(me.len(), other.len());
        for wd in &mut me[mn..] {
            *wd = SimdBlock::NONE;
        }
    }

    /// In-place difference of two `FixedBitSet`s.
    ///
    /// On calling this method, `self`'s capacity will remain the same as before.
    pub fn difference_with(&mut self, other: &FixedBitSet) {
        self.as_mut_simd_slice()
            .iter_mut()
            .zip(other.as_simd_slice().iter())
            .for_each(|(x, y)| {
                *x &= !*y;
            });

        // There's no need to grow self or do any other adjustments.
        //
        // * If self is longer than other, the bits at the end of self won't be affected since other
        //   has them implicitly set to 0.
        // * If other is longer than self, the bits at the end of other are irrelevant since self
        //   has them set to 0 anyway.
    }

    /// In-place symmetric difference of two `FixedBitSet`s.
    ///
    /// On calling this method, `self`'s capacity may be increased to match `other`'s.
    pub fn symmetric_difference_with(&mut self, other: &FixedBitSet) {
        if other.len() >= self.len() {
            self.grow(other.len());
        }
        self.as_mut_simd_slice()
            .iter_mut()
            .zip(other.as_simd_slice().iter())
            .for_each(|(x, y)| {
                *x ^= *y;
            });
    }

    /// Computes how many bits would be set in the union between two bitsets.
    ///
    /// This is potentially much faster than using `union(other).count()`. Unlike
    /// other methods like using [`union_with`] followed by [`count_ones`], this
    /// does not mutate in place or require separate allocations.
    #[inline]
    pub fn union_count(&self, other: &FixedBitSet) -> usize {
        let me = self.as_slice();
        let other = other.as_slice();
        let count = Self::batch_count_ones(me.iter().zip(other.iter()).map(|(x, y)| (*x | *y)));
        match other.len().cmp(&me.len()) {
            Ordering::Greater => count + Self::batch_count_ones(other[me.len()..].iter().copied()),
            Ordering::Less => count + Self::batch_count_ones(me[other.len()..].iter().copied()),
            Ordering::Equal => count,
        }
    }

    /// Computes how many bits would be set in the intersection between two bitsets.
    ///
    /// This is potentially much faster than using `intersection(other).count()`. Unlike
    /// other methods like using [`intersect_with`] followed by [`count_ones`], this
    /// does not mutate in place or require separate allocations.
    #[inline]
    pub fn intersection_count(&self, other: &FixedBitSet) -> usize {
        Self::batch_count_ones(
            self.as_slice()
                .iter()
                .zip(other.as_slice())
                .map(|(x, y)| (*x & *y)),
        )
    }

    /// Computes how many bits would be set in the difference between two bitsets.
    ///
    /// This is potentially much faster than using `difference(other).count()`. Unlike
    /// other methods like using [`difference_with`] followed by [`count_ones`], this
    /// does not mutate in place or require separate allocations.
    #[inline]
    pub fn difference_count(&self, other: &FixedBitSet) -> usize {
        Self::batch_count_ones(
            self.as_slice()
                .iter()
                .zip(other.as_slice().iter())
                .map(|(x, y)| (*x & !*y)),
        )
    }

    /// Computes how many bits would be set in the symmetric difference between two bitsets.
    ///
    /// This is potentially much faster than using `symmetric_difference(other).count()`. Unlike
    /// other methods like using [`symmetric_difference_with`] followed by [`count_ones`], this
    /// does not mutate in place or require separate allocations.
    #[inline]
    pub fn symmetric_difference_count(&self, other: &FixedBitSet) -> usize {
        let me = self.as_slice();
        let other = other.as_slice();
        let count = Self::batch_count_ones(me.iter().zip(other.iter()).map(|(x, y)| (*x ^ *y)));
        match other.len().cmp(&me.len()) {
            Ordering::Greater => count + Self::batch_count_ones(other[me.len()..].iter().copied()),
            Ordering::Less => count + Self::batch_count_ones(me[other.len()..].iter().copied()),
            Ordering::Equal => count,
        }
    }

    /// Returns `true` if `self` has no elements in common with `other`. This
    /// is equivalent to checking for an empty intersection.
    pub fn is_disjoint(&self, other: &FixedBitSet) -> bool {
        self.as_simd_slice()
            .iter()
            .zip(other.as_simd_slice())
            .all(|(x, y)| (*x & *y).is_empty())
    }

    /// Returns `true` if the set is a subset of another, i.e. `other` contains
    /// at least all the values in `self`.
    pub fn is_subset(&self, other: &FixedBitSet) -> bool {
        let me = self.as_simd_slice();
        let other = other.as_simd_slice();
        me.iter()
            .zip(other.iter())
            .all(|(x, y)| x.andnot(*y).is_empty())
            && me.iter().skip(other.len()).all(|x| x.is_empty())
    }

    /// Returns `true` if the set is a superset of another, i.e. `self` contains
    /// at least all the values in `other`.
    pub fn is_superset(&self, other: &FixedBitSet) -> bool {
        other.is_subset(self)
    }
}

impl Hash for FixedBitSet {
    fn hash<H: core::hash::Hasher>(&self, state: &mut H) {
        self.length.hash(state);
        self.as_simd_slice().hash(state);
    }
}

impl PartialEq for FixedBitSet {
    fn eq(&self, other: &Self) -> bool {
        self.as_simd_slice().eq(other.as_simd_slice()) && self.length == other.length
    }
}

impl PartialOrd for FixedBitSet {
    fn partial_cmp(&self, other: &Self) -> Option<Ordering> {
        Some(self.cmp(other))
    }
}

impl Ord for FixedBitSet {
    fn cmp(&self, other: &Self) -> Ordering {
        self.length
            .cmp(&other.length)
            .then_with(|| self.as_simd_slice().cmp(other.as_simd_slice()))
    }
}

impl Default for FixedBitSet {
    fn default() -> Self {
        Self::new()
    }
}

impl Drop for FixedBitSet {
    fn drop(&mut self) {
        // SAFETY: The data pointer and capacity were created from a Vec initially. The block
        // len is identical to that of the original.
        drop(unsafe {
            Vec::from_raw_parts(self.data.as_ptr(), self.simd_block_len(), self.capacity)
        });
    }
}

impl Binary for FixedBitSet {
    fn fmt(&self, f: &mut Formatter<'_>) -> Result<(), Error> {
        if f.alternate() {
            f.write_str("0b")?;
        }

        for i in 0..self.length {
            if self[i] {
                f.write_char('1')?;
            } else {
                f.write_char('0')?;
            }
        }

        Ok(())
    }
}

impl Display for FixedBitSet {
    fn fmt(&self, f: &mut Formatter<'_>) -> Result<(), Error> {
        Binary::fmt(&self, f)
    }
}

/// An iterator producing elements in the difference of two sets.
///
/// This struct is created by the [`FixedBitSet::difference`] method.
pub struct Difference<'a> {
    iter: Ones<'a>,
    other: &'a FixedBitSet,
}

impl<'a> Iterator for Difference<'a> {
    type Item = usize;

    #[inline]
    fn next(&mut self) -> Option<Self::Item> {
        self.iter.by_ref().find(|&nxt| !self.other.contains(nxt))
    }

    #[inline]
    fn size_hint(&self) -> (usize, Option<usize>) {
        self.iter.size_hint()
    }
}

impl<'a> DoubleEndedIterator for Difference<'a> {
    fn next_back(&mut self) -> Option<Self::Item> {
        self.iter
            .by_ref()
            .rev()
            .find(|&nxt| !self.other.contains(nxt))
    }
}

// Difference will continue to return None once it first returns None.
impl<'a> FusedIterator for Difference<'a> {}

/// An iterator producing elements in the symmetric difference of two sets.
///
/// This struct is created by the [`FixedBitSet::symmetric_difference`] method.
pub struct SymmetricDifference<'a> {
    iter: Chain<Difference<'a>, Difference<'a>>,
}

impl<'a> Iterator for SymmetricDifference<'a> {
    type Item = usize;

    #[inline]
    fn next(&mut self) -> Option<Self::Item> {
        self.iter.next()
    }

    #[inline]
    fn size_hint(&self) -> (usize, Option<usize>) {
        self.iter.size_hint()
    }
}

impl<'a> DoubleEndedIterator for SymmetricDifference<'a> {
    fn next_back(&mut self) -> Option<Self::Item> {
        self.iter.next_back()
    }
}

// SymmetricDifference will continue to return None once it first returns None.
impl<'a> FusedIterator for SymmetricDifference<'a> {}

/// An iterator producing elements in the intersection of two sets.
///
/// This struct is created by the [`FixedBitSet::intersection`] method.
pub struct Intersection<'a> {
    iter: Ones<'a>,
    other: &'a FixedBitSet,
}

impl<'a> Iterator for Intersection<'a> {
    type Item = usize; // the bit position of the '1'

    #[inline]
    fn next(&mut self) -> Option<Self::Item> {
        self.iter.by_ref().find(|&nxt| self.other.contains(nxt))
    }

    #[inline]
    fn size_hint(&self) -> (usize, Option<usize>) {
        self.iter.size_hint()
    }
}

impl<'a> DoubleEndedIterator for Intersection<'a> {
    fn next_back(&mut self) -> Option<Self::Item> {
        self.iter
            .by_ref()
            .rev()
            .find(|&nxt| self.other.contains(nxt))
    }
}

// Intersection will continue to return None once it first returns None.
impl<'a> FusedIterator for Intersection<'a> {}

/// An iterator producing elements in the union of two sets.
///
/// This struct is created by the [`FixedBitSet::union`] method.
pub struct Union<'a> {
    iter: Chain<Ones<'a>, Difference<'a>>,
}

impl<'a> Iterator for Union<'a> {
    type Item = usize;

    #[inline]
    fn next(&mut self) -> Option<Self::Item> {
        self.iter.next()
    }

    #[inline]
    fn size_hint(&self) -> (usize, Option<usize>) {
        self.iter.size_hint()
    }
}

impl<'a> DoubleEndedIterator for Union<'a> {
    fn next_back(&mut self) -> Option<Self::Item> {
        self.iter.next_back()
    }
}

// Union will continue to return None once it first returns None.
impl<'a> FusedIterator for Union<'a> {}

struct Masks {
    first_block: usize,
    first_mask: usize,
    last_block: usize,
    last_mask: usize,
}

impl Masks {
    #[inline]
    fn new<T: IndexRange>(range: T, length: usize) -> Masks {
        let start = range.start().unwrap_or(0);
        let end = range.end().unwrap_or(length);
        assert!(
            start <= end && end <= length,
            "invalid range {}..{} for a fixedbitset of size {}",
            start,
            end,
            length
        );

        let (first_block, first_rem) = div_rem(start, BITS);
        let (last_block, last_rem) = div_rem(end, BITS);

        Masks {
            first_block,
            first_mask: usize::max_value() << first_rem,
            last_block,
            last_mask: (usize::max_value() >> 1) >> (BITS - last_rem - 1),
            // this is equivalent to `MAX >> (BITS - x)` with correct semantics when x == 0.
        }
    }
}

impl Iterator for Masks {
    type Item = (usize, usize);

    #[inline]
    fn next(&mut self) -> Option<Self::Item> {
        match self.first_block.cmp(&self.last_block) {
            Ordering::Less => {
                let res = (self.first_block, self.first_mask);
                self.first_block += 1;
                self.first_mask = !0;
                Some(res)
            }
            Ordering::Equal => {
                let mask = self.first_mask & self.last_mask;
                let res = if mask == 0 {
                    None
                } else {
                    Some((self.first_block, mask))
                };
                self.first_block += 1;
                res
            }
            Ordering::Greater => None,
        }
    }

    #[inline]
    fn size_hint(&self) -> (usize, Option<usize>) {
        (self.first_block..=self.last_block).size_hint()
    }
}

// Masks will continue to return None once it first returns None.
impl FusedIterator for Masks {}

// Masks's size_hint implementation is exact. It never returns an
// unbounded value and always returns an exact number of values.
impl ExactSizeIterator for Masks {}

/// An  iterator producing the indices of the set bit in a set.
///
/// This struct is created by the [`FixedBitSet::ones`] method.
pub struct Ones<'a> {
    bitset_front: usize,
    bitset_back: usize,
    block_idx_front: usize,
    block_idx_back: usize,
    remaining_blocks: core::slice::Iter<'a, usize>,
}

impl<'a> Ones<'a> {
    #[inline]
    pub fn last_positive_bit_and_unset(n: &mut usize) -> usize {
        // Find the last set bit using x & -x
        let last_bit = *n & n.wrapping_neg();

        // Find the position of the last set bit
        let position = last_bit.trailing_zeros();

        // Unset the last set bit
        *n &= *n - 1;

        position as usize
    }

    #[inline]
    fn first_positive_bit_and_unset(n: &mut usize) -> usize {
        /* Identify the first non zero bit */
        let bit_idx = n.leading_zeros();

        /* set that bit to zero */
        let mask = !((1_usize) << (BITS as u32 - bit_idx - 1));
        n.bitand_assign(mask);

        bit_idx as usize
    }
}

impl<'a> DoubleEndedIterator for Ones<'a> {
    fn next_back(&mut self) -> Option<Self::Item> {
        while self.bitset_back == 0 {
            match self.remaining_blocks.next_back() {
                None => {
                    if self.bitset_front != 0 {
                        self.bitset_back = 0;
                        self.block_idx_back = self.block_idx_front;
                        return Some(
                            self.block_idx_front + BITS
                                - Self::first_positive_bit_and_unset(&mut self.bitset_front)
                                - 1,
                        );
                    } else {
                        return None;
                    }
                }
                Some(next_block) => {
                    self.bitset_back = *next_block;
                    self.block_idx_back -= BITS;
                }
            };
        }

        Some(
            self.block_idx_back - Self::first_positive_bit_and_unset(&mut self.bitset_back) + BITS
                - 1,
        )
    }
}

impl<'a> Iterator for Ones<'a> {
    type Item = usize; // the bit position of the '1'

    #[inline]
    fn next(&mut self) -> Option<Self::Item> {
        while self.bitset_front == 0 {
            match self.remaining_blocks.next() {
                Some(next_block) => {
                    self.bitset_front = *next_block;
                    self.block_idx_front += BITS;
                }
                None => {
                    if self.bitset_back != 0 {
                        // not needed for iteration, but for size_hint
                        self.block_idx_front = self.block_idx_back;
                        self.bitset_front = 0;

                        return Some(
                            self.block_idx_back
                                + Self::last_positive_bit_and_unset(&mut self.bitset_back),
                        );
                    } else {
                        return None;
                    }
                }
            };
        }

        Some(self.block_idx_front + Self::last_positive_bit_and_unset(&mut self.bitset_front))
    }

    #[inline]
    fn size_hint(&self) -> (usize, Option<usize>) {
        (
            0,
            (Some(self.block_idx_back - self.block_idx_front + 2 * BITS)),
        )
    }
}

// Ones will continue to return None once it first returns None.
impl<'a> FusedIterator for Ones<'a> {}

/// An  iterator producing the indices of the set bit in a set.
///
/// This struct is created by the [`FixedBitSet::ones`] method.
pub struct Zeroes<'a> {
    bitset: usize,
    block_idx: usize,
    len: usize,
    remaining_blocks: core::slice::Iter<'a, usize>,
}

impl<'a> Iterator for Zeroes<'a> {
    type Item = usize; // the bit position of the '1'

    #[inline]
    fn next(&mut self) -> Option<Self::Item> {
        while self.bitset == 0 {
            self.bitset = !*self.remaining_blocks.next()?;
            self.block_idx += BITS;
        }
        let t = self.bitset & (0_usize).wrapping_sub(self.bitset);
        let r = self.bitset.trailing_zeros() as usize;
        self.bitset ^= t;
        let bit = self.block_idx + r;
        // The remaining zeroes beyond the length of the bitset must be excluded.
        if bit < self.len {
            Some(bit)
        } else {
            None
        }
    }

    #[inline]
    fn size_hint(&self) -> (usize, Option<usize>) {
        (0, Some(self.len))
    }
}

// Zeroes will stop returning Some when exhausted.
impl<'a> FusedIterator for Zeroes<'a> {}

impl Clone for FixedBitSet {
    #[inline]
    fn clone(&self) -> Self {
        Self::from_blocks_and_len(Vec::from(self.as_simd_slice()), self.length)
    }
}

/// Return **true** if the bit is enabled in the bitset,
/// or **false** otherwise.
///
/// Note: bits outside the capacity are always disabled, and thus
/// indexing a FixedBitSet will not panic.
impl Index<usize> for FixedBitSet {
    type Output = bool;

    #[inline]
    fn index(&self, bit: usize) -> &bool {
        if self.contains(bit) {
            &true
        } else {
            &false
        }
    }
}

/// Sets the bit at index **i** to **true** for each item **i** in the input **src**.
impl Extend<usize> for FixedBitSet {
    fn extend<I: IntoIterator<Item = usize>>(&mut self, src: I) {
        let iter = src.into_iter();
        for i in iter {
            if i >= self.len() {
                self.grow(i + 1);
            }
            self.put(i);
        }
    }
}

/// Return a FixedBitSet containing bits set to **true** for every bit index in
/// the iterator, other bits are set to **false**.
impl FromIterator<usize> for FixedBitSet {
    fn from_iter<I: IntoIterator<Item = usize>>(src: I) -> Self {
        let mut fbs = FixedBitSet::with_capacity(0);
        fbs.extend(src);
        fbs
    }
}

pub struct IntoOnes {
    bitset_front: Block,
    bitset_back: Block,
    block_idx_front: usize,
    block_idx_back: usize,
    remaining_blocks: core::iter::Copied<core::slice::Iter<'static, usize>>,
    // Keep buf along so that `remaining_blocks` remains valid.
    _buf: Vec<SimdBlock>,
}

impl IntoOnes {
    #[inline]
    pub fn last_positive_bit_and_unset(n: &mut Block) -> usize {
        // Find the last set bit using x & -x
        let last_bit = *n & n.wrapping_neg();

        // Find the position of the last set bit
        let position = last_bit.trailing_zeros();

        // Unset the last set bit
        *n &= *n - 1;

        position as usize
    }

    #[inline]
    fn first_positive_bit_and_unset(n: &mut Block) -> usize {
        /* Identify the first non zero bit */
        let bit_idx = n.leading_zeros();

        /* set that bit to zero */
        let mask = !((1_usize) << (BITS as u32 - bit_idx - 1));
        n.bitand_assign(mask);

        bit_idx as usize
    }
}

impl DoubleEndedIterator for IntoOnes {
    fn next_back(&mut self) -> Option<Self::Item> {
        while self.bitset_back == 0 {
            match self.remaining_blocks.next_back() {
                None => {
                    if self.bitset_front != 0 {
                        self.bitset_back = 0;
                        self.block_idx_back = self.block_idx_front;
                        return Some(
                            self.block_idx_front + BITS
                                - Self::first_positive_bit_and_unset(&mut self.bitset_front)
                                - 1,
                        );
                    } else {
                        return None;
                    }
                }
                Some(next_block) => {
                    self.bitset_back = next_block;
                    self.block_idx_back -= BITS;
                }
            };
        }

        Some(
            self.block_idx_back - Self::first_positive_bit_and_unset(&mut self.bitset_back) + BITS
                - 1,
        )
    }
}

impl Iterator for IntoOnes {
    type Item = usize; // the bit position of the '1'

    #[inline]
    fn next(&mut self) -> Option<Self::Item> {
        while self.bitset_front == 0 {
            match self.remaining_blocks.next() {
                Some(next_block) => {
                    self.bitset_front = next_block;
                    self.block_idx_front += BITS;
                }
                None => {
                    if self.bitset_back != 0 {
                        // not needed for iteration, but for size_hint
                        self.block_idx_front = self.block_idx_back;
                        self.bitset_front = 0;

                        return Some(
                            self.block_idx_back
                                + Self::last_positive_bit_and_unset(&mut self.bitset_back),
                        );
                    } else {
                        return None;
                    }
                }
            };
        }

        Some(self.block_idx_front + Self::last_positive_bit_and_unset(&mut self.bitset_front))
    }

    #[inline]
    fn size_hint(&self) -> (usize, Option<usize>) {
        (
            0,
            (Some(self.block_idx_back - self.block_idx_front + 2 * BITS)),
        )
    }
}

// Ones will continue to return None once it first returns None.
impl FusedIterator for IntoOnes {}

impl<'a> BitAnd for &'a FixedBitSet {
    type Output = FixedBitSet;
    fn bitand(self, other: &FixedBitSet) -> FixedBitSet {
        let (short, long) = {
            if self.len() <= other.len() {
                (self.as_simd_slice(), other.as_simd_slice())
            } else {
                (other.as_simd_slice(), self.as_simd_slice())
            }
        };
        let mut data = Vec::from(short);
        for (data, block) in data.iter_mut().zip(long.iter()) {
            *data &= *block;
        }
        let len = core::cmp::min(self.len(), other.len());
        FixedBitSet::from_blocks_and_len(data, len)
    }
}

impl BitAndAssign for FixedBitSet {
    fn bitand_assign(&mut self, other: Self) {
        self.intersect_with(&other);
    }
}

impl BitAndAssign<&Self> for FixedBitSet {
    fn bitand_assign(&mut self, other: &Self) {
        self.intersect_with(other);
    }
}

impl<'a> BitOr for &'a FixedBitSet {
    type Output = FixedBitSet;
    fn bitor(self, other: &FixedBitSet) -> FixedBitSet {
        let (short, long) = {
            if self.len() <= other.len() {
                (self.as_simd_slice(), other.as_simd_slice())
            } else {
                (other.as_simd_slice(), self.as_simd_slice())
            }
        };
        let mut data = Vec::from(long);
        for (data, block) in data.iter_mut().zip(short.iter()) {
            *data |= *block;
        }
        let len = core::cmp::max(self.len(), other.len());
        FixedBitSet::from_blocks_and_len(data, len)
    }
}

impl BitOrAssign for FixedBitSet {
    fn bitor_assign(&mut self, other: Self) {
        self.union_with(&other);
    }
}

impl BitOrAssign<&Self> for FixedBitSet {
    fn bitor_assign(&mut self, other: &Self) {
        self.union_with(other);
    }
}

impl<'a> BitXor for &'a FixedBitSet {
    type Output = FixedBitSet;
    fn bitxor(self, other: &FixedBitSet) -> FixedBitSet {
        let (short, long) = {
            if self.len() <= other.len() {
                (self.as_simd_slice(), other.as_simd_slice())
            } else {
                (other.as_simd_slice(), self.as_simd_slice())
            }
        };
        let mut data = Vec::from(long);
        for (data, block) in data.iter_mut().zip(short.iter()) {
            *data ^= *block;
        }
        let len = core::cmp::max(self.len(), other.len());
        FixedBitSet::from_blocks_and_len(data, len)
    }
}

impl BitXorAssign for FixedBitSet {
    fn bitxor_assign(&mut self, other: Self) {
        self.symmetric_difference_with(&other);
    }
}

impl BitXorAssign<&Self> for FixedBitSet {
    fn bitxor_assign(&mut self, other: &Self) {
        self.symmetric_difference_with(other);
    }
<<<<<<< HEAD
=======
}

#[cfg(test)]
mod tests {
    use super::*;

    #[test]
    fn it_works() {
        const N: usize = 50;
        let mut fb = FixedBitSet::with_capacity(N);

        for i in 0..(N + 10) {
            assert_eq!(fb.contains(i), false);
        }

        fb.insert(10);
        fb.set(11, false);
        fb.set(12, false);
        fb.set(12, true);
        fb.set(N - 1, true);

        assert!(fb.contains(10));
        assert!(!fb.contains(11));
        assert!(fb.contains(12));
        assert!(fb.contains(N - 1));
        for i in 0..N {
            let contain = i == 10 || i == 12 || i == N - 1;
            assert_eq!(contain, fb[i]);
        }

        fb.clear();
    }

    #[test]
    fn with_blocks() {
        let fb = FixedBitSet::with_capacity_and_blocks(50, vec![8, 0]);
        assert!(fb.contains(3));

        let ones: Vec<_> = fb.ones().collect();
        assert_eq!(ones.len(), 1);

        let ones: Vec<_> = fb.ones().rev().collect();
        assert_eq!(ones.len(), 1);

        let ones: Vec<_> = fb.ones().rev().alternate().collect();
        assert_eq!(ones.len(), 1);
    }

    #[test]
    fn with_blocks_too_small() {
        let mut fb = FixedBitSet::with_capacity_and_blocks(500, vec![8, 0]);
        fb.insert(400);
        assert!(fb.contains(400));
    }

    #[test]
    fn with_blocks_too_big() {
        let fb = FixedBitSet::with_capacity_and_blocks(1, vec![8]);

        // since capacity is 1, 3 shouldn't be set here
        assert!(!fb.contains(3));
    }

    #[test]
    fn with_blocks_too_big_range_check() {
        let fb = FixedBitSet::with_capacity_and_blocks(1, vec![0xff]);

        // since capacity is 1, only 0 should be set
        assert!(fb.contains(0));
        for i in 1..0xff {
            assert!(!fb.contains(i));
        }
    }

    #[test]
    fn grow() {
        let mut fb = FixedBitSet::with_capacity(48);
        for i in 0..fb.len() {
            fb.set(i, true);
        }

        let old_len = fb.len();
        fb.grow(72);
        for j in 0..fb.len() {
            assert_eq!(fb.contains(j), j < old_len);
        }
        fb.set(64, true);
        assert!(fb.contains(64));
    }

    #[test]
    fn grow_and_insert() {
        let mut fb = FixedBitSet::default();
        for i in 0..100 {
            if i % 3 == 0 {
                fb.grow_and_insert(i);
            }
        }

        assert_eq!(fb.count_ones(..), 34);
    }

    #[test]
    fn test_toggle() {
        let mut fb = FixedBitSet::with_capacity(16);
        fb.toggle(1);
        fb.put(2);
        fb.toggle(2);
        fb.put(3);
        assert!(fb.contains(1));
        assert!(!fb.contains(2));
        assert!(fb.contains(3));
    }

    #[test]
    fn copy_bit() {
        let mut fb = FixedBitSet::with_capacity(48);
        for i in 0..fb.len() {
            fb.set(i, true);
        }
        fb.set(42, false);
        fb.copy_bit(42, 2);
        assert!(!fb.contains(42));
        assert!(!fb.contains(2));
        assert!(fb.contains(1));
        fb.copy_bit(1, 42);
        assert!(fb.contains(42));
        fb.copy_bit(1024, 42);
        assert!(!fb[42]);
    }

    #[test]
    fn count_ones() {
        let mut fb = FixedBitSet::with_capacity(100);
        fb.set(11, true);
        fb.set(12, true);
        fb.set(7, true);
        fb.set(35, true);
        fb.set(40, true);
        fb.set(77, true);
        fb.set(95, true);
        fb.set(50, true);
        fb.set(99, true);
        assert_eq!(fb.count_ones(..7), 0);
        assert_eq!(fb.count_ones(..8), 1);
        assert_eq!(fb.count_ones(..11), 1);
        assert_eq!(fb.count_ones(..12), 2);
        assert_eq!(fb.count_ones(..13), 3);
        assert_eq!(fb.count_ones(..35), 3);
        assert_eq!(fb.count_ones(..36), 4);
        assert_eq!(fb.count_ones(..40), 4);
        assert_eq!(fb.count_ones(..41), 5);
        assert_eq!(fb.count_ones(50..), 4);
        assert_eq!(fb.count_ones(70..95), 1);
        assert_eq!(fb.count_ones(70..96), 2);
        assert_eq!(fb.count_ones(70..99), 2);
        assert_eq!(fb.count_ones(..), 9);
        assert_eq!(fb.count_ones(0..100), 9);
        assert_eq!(fb.count_ones(0..0), 0);
        assert_eq!(fb.count_ones(100..100), 0);
        assert_eq!(fb.count_ones(7..), 9);
        assert_eq!(fb.count_ones(8..), 8);
    }

    #[test]
    fn count_zeroes() {
        let mut fb = FixedBitSet::with_capacity(100);
        fb.set(11, true);
        fb.set(12, true);
        fb.set(7, true);
        fb.set(35, true);
        fb.set(40, true);
        fb.set(77, true);
        fb.set(95, true);
        fb.set(50, true);
        fb.set(99, true);
        assert_eq!(fb.count_zeroes(..7), 7);
        assert_eq!(fb.count_zeroes(..8), 7);
        assert_eq!(fb.count_zeroes(..11), 10);
        assert_eq!(fb.count_zeroes(..12), 10);
        assert_eq!(fb.count_zeroes(..13), 10);
        assert_eq!(fb.count_zeroes(..35), 32);
        assert_eq!(fb.count_zeroes(..36), 32);
        assert_eq!(fb.count_zeroes(..40), 36);
        assert_eq!(fb.count_zeroes(..41), 36);
        assert_eq!(fb.count_zeroes(50..), 46);
        assert_eq!(fb.count_zeroes(70..95), 24);
        assert_eq!(fb.count_zeroes(70..96), 24);
        assert_eq!(fb.count_zeroes(70..99), 27);
        assert_eq!(fb.count_zeroes(..), 91);
        assert_eq!(fb.count_zeroes(0..100), 91);
        assert_eq!(fb.count_zeroes(0..0), 0);
        assert_eq!(fb.count_zeroes(100..100), 0);
        assert_eq!(fb.count_zeroes(7..), 84);
        assert_eq!(fb.count_zeroes(8..), 84);
    }

    #[test]
    fn minimum() {
        let mut fb = FixedBitSet::with_capacity(100);
        assert_eq!(fb.minimum(), None);
        fb.set(95, true);
        assert_eq!(fb.minimum(), Some(95));
        fb.set(77, true);
        assert_eq!(fb.minimum(), Some(77));
        fb.set(12, true);
        assert_eq!(fb.minimum(), Some(12));
        fb.set(40, true);
        assert_eq!(fb.minimum(), Some(12));
        fb.set(35, true);
        assert_eq!(fb.minimum(), Some(12));
        fb.set(11, true);
        assert_eq!(fb.minimum(), Some(11));
        fb.set(7, true);
        assert_eq!(fb.minimum(), Some(7));
        fb.set(50, true);
        assert_eq!(fb.minimum(), Some(7));
        fb.set(99, true);
        assert_eq!(fb.minimum(), Some(7));
        fb.clear();
        assert_eq!(fb.minimum(), None);
    }

    #[test]
    fn maximum() {
        let mut fb = FixedBitSet::with_capacity(100);
        assert_eq!(fb.maximum(), None);
        fb.set(11, true);
        assert_eq!(fb.maximum(), Some(11));
        fb.set(12, true);
        assert_eq!(fb.maximum(), Some(12));
        fb.set(7, true);
        assert_eq!(fb.maximum(), Some(12));
        fb.set(40, true);
        assert_eq!(fb.maximum(), Some(40));
        fb.set(35, true);
        assert_eq!(fb.maximum(), Some(40));
        fb.set(95, true);
        assert_eq!(fb.maximum(), Some(95));
        fb.set(50, true);
        assert_eq!(fb.maximum(), Some(95));
        fb.set(77, true);
        assert_eq!(fb.maximum(), Some(95));
        fb.set(99, true);
        assert_eq!(fb.maximum(), Some(99));
        fb.clear();
        assert_eq!(fb.maximum(), None);
    }

    /* Helper for testing double ended iterator */
    #[cfg(test)]
    struct Alternating<I> {
        iter: I,
        front: bool,
    }

    #[cfg(test)]
    impl<I: Iterator + DoubleEndedIterator> Iterator for Alternating<I> {
        type Item = I::Item;

        fn size_hint(&self) -> (usize, Option<usize>) {
            self.iter.size_hint()
        }
        fn next(&mut self) -> Option<Self::Item> {
            if self.front {
                self.front = false;
                self.iter.next()
            } else {
                self.front = true;
                self.iter.next_back()
            }
        }
    }
    #[cfg(test)]
    trait AlternatingExt: Iterator + DoubleEndedIterator + Sized {
        fn alternate(self) -> Alternating<Self> {
            Alternating {
                iter: self,
                front: true,
            }
        }
    }

    #[cfg(test)]
    impl<I: Iterator + DoubleEndedIterator> AlternatingExt for I {}

    #[test]
    fn ones() {
        let mut fb = FixedBitSet::with_capacity(100);
        fb.set(11, true);
        fb.set(12, true);
        fb.set(7, true);
        fb.set(35, true);
        fb.set(40, true);
        fb.set(77, true);
        fb.set(95, true);
        fb.set(50, true);
        fb.set(99, true);

        let ones: Vec<_> = fb.ones().collect();
        let ones_rev: Vec<_> = fb.ones().rev().collect();
        let ones_alternating: Vec<_> = fb.ones().alternate().collect();

        let mut known_result = vec![7, 11, 12, 35, 40, 50, 77, 95, 99];

        assert_eq!(known_result, ones);
        known_result.reverse();
        assert_eq!(known_result, ones_rev);
        let known_result: Vec<_> = known_result.into_iter().rev().alternate().collect();
        assert_eq!(known_result, ones_alternating);
    }

    #[test]
    fn into_ones() {
        fn create() -> FixedBitSet {
            let mut fb = FixedBitSet::with_capacity(100);
            fb.set(11, true);
            fb.set(12, true);
            fb.set(7, true);
            fb.set(35, true);
            fb.set(40, true);
            fb.set(77, true);
            fb.set(95, true);
            fb.set(50, true);
            fb.set(99, true);
            fb
        }

        let ones: Vec<_> = create().into_ones().collect();
        let ones_rev: Vec<_> = create().into_ones().rev().collect();
        let ones_alternating: Vec<_> = create().into_ones().alternate().collect();

        let mut known_result = vec![7, 11, 12, 35, 40, 50, 77, 95, 99];

        assert_eq!(known_result, ones);
        known_result.reverse();
        assert_eq!(known_result, ones_rev);
        let known_result: Vec<_> = known_result.into_iter().rev().alternate().collect();
        assert_eq!(known_result, ones_alternating);
    }

    #[test]
    fn size_hint() {
        let iters = if cfg!(miri) { 250 } else { 1000 };
        for s in 0..iters {
            let mut bitset = FixedBitSet::with_capacity(s);
            bitset.insert_range(..);
            let mut t = s;
            let mut iter = bitset.ones().rev();
            loop {
                match iter.next() {
                    None => break,
                    Some(_) => {
                        t -= 1;
                        assert!(iter.size_hint().1.unwrap() >= t);
                        // factor two, because we have first block and last block
                        assert!(iter.size_hint().1.unwrap() <= t + 2 * BITS);
                    }
                }
            }
            assert_eq!(t, 0);
        }
    }

    #[test]
    fn size_hint_alternate() {
        let iters = if cfg!(miri) { 250 } else { 1000 };
        for s in 0..iters {
            let mut bitset = FixedBitSet::with_capacity(s);
            bitset.insert_range(..);
            let mut t = s;
            extern crate std;
            let mut iter = bitset.ones().alternate();
            loop {
                match iter.next() {
                    None => break,
                    Some(_) => {
                        t -= 1;
                        assert!(iter.size_hint().1.unwrap() >= t);
                        assert!(iter.size_hint().1.unwrap() <= t + 3 * BITS);
                    }
                }
            }
            assert_eq!(t, 0);
        }
    }

    #[test]
    fn iter_ones_range() {
        fn test_range(from: usize, to: usize, capa: usize) {
            assert!(to <= capa);
            let mut fb = FixedBitSet::with_capacity(capa);
            for i in from..to {
                fb.insert(i);
            }
            let ones: Vec<_> = fb.ones().collect();
            let expected: Vec<_> = (from..to).collect();
            let ones_rev: Vec<_> = fb.ones().rev().collect();
            let expected_rev: Vec<_> = (from..to).rev().collect();
            let ones_rev_alt: Vec<_> = fb.ones().rev().alternate().collect();
            let expected_rev_alt: Vec<_> = (from..to).rev().alternate().collect();
            assert_eq!(expected, ones);
            assert_eq!(expected_rev, ones_rev);
            assert_eq!(expected_rev_alt, ones_rev_alt);
        }

        for i in 0..100 {
            test_range(i, 100, 100);
            test_range(0, i, 100);
        }
    }

    #[should_panic]
    #[test]
    fn count_ones_oob() {
        let fb = FixedBitSet::with_capacity(100);
        fb.count_ones(90..101);
    }

    #[should_panic]
    #[test]
    fn count_ones_negative_range() {
        let fb = FixedBitSet::with_capacity(100);
        fb.count_ones(90..80);
    }

    #[test]
    fn count_ones_panic() {
        let iters = if cfg!(miri) { 48 } else { 128 };
        for i in 1..iters {
            let fb = FixedBitSet::with_capacity(i);
            for j in 0..fb.len() + 1 {
                for k in j..fb.len() + 1 {
                    assert_eq!(fb.count_ones(j..k), 0);
                }
            }
        }
    }

    #[test]
    fn default() {
        let fb = FixedBitSet::default();
        assert_eq!(fb.len(), 0);
    }

    #[test]
    fn insert_range() {
        let mut fb = FixedBitSet::with_capacity(97);
        fb.insert_range(..3);
        fb.insert_range(9..32);
        fb.insert_range(37..81);
        fb.insert_range(90..);
        for i in 0..97 {
            assert_eq!(
                fb.contains(i),
                i < 3 || 9 <= i && i < 32 || 37 <= i && i < 81 || 90 <= i
            );
        }
        assert!(!fb.contains(97));
        assert!(!fb.contains(127));
        assert!(!fb.contains(128));
    }

    #[test]
    fn contains_all_in_range() {
        let mut fb = FixedBitSet::with_capacity(48);
        fb.insert_range(..);

        fb.remove_range(..32);
        fb.remove_range(37..);

        assert!(fb.contains_all_in_range(32..37));
        assert!(fb.contains_all_in_range(32..35));
        assert!(!fb.contains_all_in_range(32..));
        assert!(!fb.contains_all_in_range(..37));
        assert!(!fb.contains_all_in_range(..));
    }

    #[test]
    fn contains_any_in_range() {
        let mut fb = FixedBitSet::with_capacity(48);
        fb.insert_range(..);

        fb.remove_range(..32);
        fb.remove_range(37..);

        assert!(!fb.contains_any_in_range(..32));
        assert!(fb.contains_any_in_range(32..37));
        assert!(fb.contains_any_in_range(32..35));
        assert!(fb.contains_any_in_range(32..));
        assert!(fb.contains_any_in_range(..37));
        assert!(!fb.contains_any_in_range(37..));
        assert!(fb.contains_any_in_range(..));
    }

    #[test]
    fn remove_range() {
        let mut fb = FixedBitSet::with_capacity(48);
        fb.insert_range(..);

        fb.remove_range(..32);
        fb.remove_range(37..);

        for i in 0..48 {
            assert_eq!(fb.contains(i), 32 <= i && i < 37);
        }
    }

    #[test]
    fn set_range() {
        let mut fb = FixedBitSet::with_capacity(48);
        fb.insert_range(..);

        fb.set_range(..32, false);
        fb.set_range(37.., false);
        fb.set_range(5..9, true);
        fb.set_range(40..40, true);

        for i in 0..48 {
            assert_eq!(fb.contains(i), 5 <= i && i < 9 || 32 <= i && i < 37);
        }
        assert!(!fb.contains(48));
        assert!(!fb.contains(64));
    }

    #[test]
    fn toggle_range() {
        let mut fb = FixedBitSet::with_capacity(40);
        fb.insert_range(..10);
        fb.insert_range(34..38);

        fb.toggle_range(5..12);
        fb.toggle_range(30..);

        for i in 0..40 {
            assert_eq!(
                fb.contains(i),
                i < 5 || 10 <= i && i < 12 || 30 <= i && i < 34 || 38 <= i
            );
        }
        assert!(!fb.contains(40));
        assert!(!fb.contains(64));
    }

    #[test]
    fn bitand_equal_lengths() {
        let len = 109;
        let a_end = 59;
        let b_start = 23;
        let mut a = FixedBitSet::with_capacity(len);
        let mut b = FixedBitSet::with_capacity(len);
        a.set_range(..a_end, true);
        b.set_range(b_start.., true);
        let ab = &a & &b;
        for i in 0..b_start {
            assert!(!ab.contains(i));
        }
        for i in b_start..a_end {
            assert!(ab.contains(i));
        }
        for i in a_end..len {
            assert!(!ab.contains(i));
        }
        assert_eq!(a.len(), ab.len());
    }

    #[test]
    fn bitand_first_smaller() {
        let a_len = 113;
        let b_len = 137;
        let len = core::cmp::min(a_len, b_len);
        let a_end = 97;
        let b_start = 89;
        let mut a = FixedBitSet::with_capacity(a_len);
        let mut b = FixedBitSet::with_capacity(b_len);
        a.set_range(..a_end, true);
        b.set_range(b_start.., true);
        let ab = &a & &b;
        for i in 0..b_start {
            assert!(!ab.contains(i));
        }
        for i in b_start..a_end {
            assert!(ab.contains(i));
        }
        for i in a_end..len {
            assert!(!ab.contains(i));
        }
        assert_eq!(a.len(), ab.len());
    }

    #[test]
    fn bitand_first_larger() {
        let a_len = 173;
        let b_len = 137;
        let len = core::cmp::min(a_len, b_len);
        let a_end = 107;
        let b_start = 43;
        let mut a = FixedBitSet::with_capacity(a_len);
        let mut b = FixedBitSet::with_capacity(b_len);
        a.set_range(..a_end, true);
        b.set_range(b_start.., true);
        let ab = &a & &b;
        for i in 0..b_start {
            assert!(!ab.contains(i));
        }
        for i in b_start..a_end {
            assert!(ab.contains(i));
        }
        for i in a_end..len {
            assert!(!ab.contains(i));
        }
        assert_eq!(b.len(), ab.len());
    }

    #[test]
    fn intersection() {
        let len = 109;
        let a_end = 59;
        let b_start = 23;
        let mut a = FixedBitSet::with_capacity(len);
        let mut b = FixedBitSet::with_capacity(len);
        a.set_range(..a_end, true);
        b.set_range(b_start.., true);
        let count = a.intersection_count(&b);
        let iterator_count = a.intersection(&b).count();
        let mut ab = a.intersection(&b).collect::<FixedBitSet>();

        for i in 0..b_start {
            assert!(!ab.contains(i));
        }
        for i in b_start..a_end {
            assert!(ab.contains(i));
        }
        for i in a_end..len {
            assert!(!ab.contains(i));
        }

        a.intersect_with(&b);
        // intersection + collect produces the same results but with a shorter length.
        ab.grow(a.len());
        assert_eq!(
            ab, a,
            "intersection and intersect_with produce the same results"
        );
        assert_eq!(
            ab.count_ones(..),
            count,
            "intersection and intersection_count produce the same results"
        );
        assert_eq!(
            count, iterator_count,
            "intersection and intersection_count produce the same results"
        );
    }

    #[test]
    fn union() {
        let a_len = 173;
        let b_len = 137;
        let a_start = 139;
        let b_end = 107;
        let mut a = FixedBitSet::with_capacity(a_len);
        let mut b = FixedBitSet::with_capacity(b_len);
        a.set_range(a_start.., true);
        b.set_range(..b_end, true);
        let count = a.union_count(&b);
        let iterator_count = a.union(&b).count();
        let ab = a.union(&b).collect::<FixedBitSet>();
        for i in a_start..a_len {
            assert!(ab.contains(i));
        }
        for i in 0..b_end {
            assert!(ab.contains(i));
        }
        for i in b_end..a_start {
            assert!(!ab.contains(i));
        }

        a.union_with(&b);
        assert_eq!(ab, a, "union and union_with produce the same results");
        assert_eq!(
            count,
            ab.count_ones(..),
            "union and union_count produce the same results"
        );
        assert_eq!(
            count, iterator_count,
            "union and union_count produce the same results"
        );
    }

    #[test]
    fn difference() {
        let a_len = 83;
        let b_len = 151;
        let a_start = 0;
        let a_end = 79;
        let b_start = 53;
        let mut a = FixedBitSet::with_capacity(a_len);
        let mut b = FixedBitSet::with_capacity(b_len);
        a.set_range(a_start..a_end, true);
        b.set_range(b_start..b_len, true);
        let count = a.difference_count(&b);
        let iterator_count = a.difference(&b).count();
        let mut a_diff_b = a.difference(&b).collect::<FixedBitSet>();
        for i in a_start..b_start {
            assert!(a_diff_b.contains(i));
        }
        for i in b_start..b_len {
            assert!(!a_diff_b.contains(i));
        }

        a.difference_with(&b);
        // difference + collect produces the same results but with a shorter length.
        a_diff_b.grow(a.len());
        assert_eq!(
            a_diff_b, a,
            "difference and difference_with produce the same results"
        );
        assert_eq!(
            a_diff_b.count_ones(..),
            count,
            "difference and difference_count produce the same results"
        );
        assert_eq!(
            count, iterator_count,
            "intersection and intersection_count produce the same results"
        );
    }

    #[test]
    fn symmetric_difference() {
        let a_len = 83;
        let b_len = 151;
        let a_start = 47;
        let a_end = 79;
        let b_start = 53;
        let mut a = FixedBitSet::with_capacity(a_len);
        let mut b = FixedBitSet::with_capacity(b_len);
        a.set_range(a_start..a_end, true);
        b.set_range(b_start..b_len, true);
        let count = a.symmetric_difference_count(&b);
        let iterator_count = a.symmetric_difference(&b).count();
        let a_sym_diff_b = a.symmetric_difference(&b).collect::<FixedBitSet>();
        for i in 0..a_start {
            assert!(!a_sym_diff_b.contains(i));
        }
        for i in a_start..b_start {
            assert!(a_sym_diff_b.contains(i));
        }
        for i in b_start..a_end {
            assert!(!a_sym_diff_b.contains(i));
        }
        for i in a_end..b_len {
            assert!(a_sym_diff_b.contains(i));
        }

        a.symmetric_difference_with(&b);
        assert_eq!(
            a_sym_diff_b, a,
            "symmetric_difference and _with produce the same results"
        );
        assert_eq!(
            a_sym_diff_b.count_ones(..),
            count,
            "symmetric_difference and _count produce the same results"
        );
        assert_eq!(
            count, iterator_count,
            "symmetric_difference and _count produce the same results"
        );
    }

    #[test]
    fn bitor_equal_lengths() {
        let len = 109;
        let a_start = 17;
        let a_end = 23;
        let b_start = 19;
        let b_end = 59;
        let mut a = FixedBitSet::with_capacity(len);
        let mut b = FixedBitSet::with_capacity(len);
        a.set_range(a_start..a_end, true);
        b.set_range(b_start..b_end, true);
        let ab = &a | &b;
        for i in 0..a_start {
            assert!(!ab.contains(i));
        }
        for i in a_start..b_end {
            assert!(ab.contains(i));
        }
        for i in b_end..len {
            assert!(!ab.contains(i));
        }
        assert_eq!(ab.len(), len);
    }

    #[test]
    fn bitor_first_smaller() {
        let a_len = 113;
        let b_len = 137;
        let a_end = 89;
        let b_start = 97;
        let mut a = FixedBitSet::with_capacity(a_len);
        let mut b = FixedBitSet::with_capacity(b_len);
        a.set_range(..a_end, true);
        b.set_range(b_start.., true);
        let ab = &a | &b;
        for i in 0..a_end {
            assert!(ab.contains(i));
        }
        for i in a_end..b_start {
            assert!(!ab.contains(i));
        }
        for i in b_start..b_len {
            assert!(ab.contains(i));
        }
        assert_eq!(b_len, ab.len());
    }

    #[test]
    fn bitor_first_larger() {
        let a_len = 173;
        let b_len = 137;
        let a_start = 139;
        let b_end = 107;
        let mut a = FixedBitSet::with_capacity(a_len);
        let mut b = FixedBitSet::with_capacity(b_len);
        a.set_range(a_start.., true);
        b.set_range(..b_end, true);
        let ab = &a | &b;
        for i in a_start..a_len {
            assert!(ab.contains(i));
        }
        for i in 0..b_end {
            assert!(ab.contains(i));
        }
        for i in b_end..a_start {
            assert!(!ab.contains(i));
        }
        assert_eq!(a_len, ab.len());
    }

    #[test]
    fn bitxor_equal_lengths() {
        let len = 109;
        let a_end = 59;
        let b_start = 23;
        let mut a = FixedBitSet::with_capacity(len);
        let mut b = FixedBitSet::with_capacity(len);
        a.set_range(..a_end, true);
        b.set_range(b_start.., true);
        let ab = &a ^ &b;
        for i in 0..b_start {
            assert!(ab.contains(i));
        }
        for i in b_start..a_end {
            assert!(!ab.contains(i));
        }
        for i in a_end..len {
            assert!(ab.contains(i));
        }
        assert_eq!(a.len(), ab.len());
    }

    #[test]
    fn bitxor_first_smaller() {
        let a_len = 113;
        let b_len = 137;
        let len = core::cmp::max(a_len, b_len);
        let a_end = 97;
        let b_start = 89;
        let mut a = FixedBitSet::with_capacity(a_len);
        let mut b = FixedBitSet::with_capacity(b_len);
        a.set_range(..a_end, true);
        b.set_range(b_start.., true);
        let ab = &a ^ &b;
        for i in 0..b_start {
            assert!(ab.contains(i));
        }
        for i in b_start..a_end {
            assert!(!ab.contains(i));
        }
        for i in a_end..len {
            assert!(ab.contains(i));
        }
        assert_eq!(b.len(), ab.len());
    }

    #[test]
    fn bitxor_first_larger() {
        let a_len = 173;
        let b_len = 137;
        let len = core::cmp::max(a_len, b_len);
        let a_end = 107;
        let b_start = 43;
        let mut a = FixedBitSet::with_capacity(a_len);
        let mut b = FixedBitSet::with_capacity(b_len);
        a.set_range(..a_end, true);
        b.set_range(b_start.., true);
        let ab = &a ^ &b;
        for i in 0..b_start {
            assert!(ab.contains(i));
        }
        for i in b_start..a_end {
            assert!(!ab.contains(i));
        }
        for i in a_end..b_len {
            assert!(ab.contains(i));
        }
        for i in b_len..len {
            assert!(!ab.contains(i));
        }
        assert_eq!(a.len(), ab.len());
    }

    #[test]
    fn bitand_assign_shorter() {
        let a_ones: Vec<usize> = vec![2, 3, 7, 19, 31, 32, 37, 41, 43, 47, 71, 73, 101];
        let b_ones: Vec<usize> = vec![2, 7, 8, 11, 23, 31, 32];
        let a_and_b: Vec<usize> = vec![2, 7, 31, 32];
        let mut a = a_ones.iter().cloned().collect::<FixedBitSet>();
        let b = b_ones.iter().cloned().collect::<FixedBitSet>();
        a &= b;
        let res = a.ones().collect::<Vec<usize>>();

        assert!(res == a_and_b);
    }

    #[test]
    fn bitand_assign_longer() {
        let a_ones: Vec<usize> = vec![2, 7, 8, 11, 23, 31, 32];
        let b_ones: Vec<usize> = vec![2, 3, 7, 19, 31, 32, 37, 41, 43, 47, 71, 73, 101];
        let a_and_b: Vec<usize> = vec![2, 7, 31, 32];
        let mut a = a_ones.iter().cloned().collect::<FixedBitSet>();
        let b = b_ones.iter().cloned().collect::<FixedBitSet>();
        a &= b;
        let res = a.ones().collect::<Vec<usize>>();
        assert!(res == a_and_b);
    }

    #[test]
    fn bitor_assign_shorter() {
        let a_ones: Vec<usize> = vec![2, 3, 7, 19, 31, 32, 37, 41, 43, 47, 71, 73, 101];
        let b_ones: Vec<usize> = vec![2, 7, 8, 11, 23, 31, 32];
        let a_or_b: Vec<usize> = vec![2, 3, 7, 8, 11, 19, 23, 31, 32, 37, 41, 43, 47, 71, 73, 101];
        let mut a = a_ones.iter().cloned().collect::<FixedBitSet>();
        let b = b_ones.iter().cloned().collect::<FixedBitSet>();
        a |= b;
        let res = a.ones().collect::<Vec<usize>>();
        assert!(res == a_or_b);
    }

    #[test]
    fn bitor_assign_longer() {
        let a_ones: Vec<usize> = vec![2, 7, 8, 11, 23, 31, 32];
        let b_ones: Vec<usize> = vec![2, 3, 7, 19, 31, 32, 37, 41, 43, 47, 71, 73, 101];
        let a_or_b: Vec<usize> = vec![2, 3, 7, 8, 11, 19, 23, 31, 32, 37, 41, 43, 47, 71, 73, 101];
        let mut a = a_ones.iter().cloned().collect::<FixedBitSet>();
        let b = b_ones.iter().cloned().collect::<FixedBitSet>();
        a |= b;
        let res = a.ones().collect::<Vec<usize>>();
        assert_eq!(res, a_or_b);
    }

    #[test]
    fn bitxor_assign_shorter() {
        let a_ones: Vec<usize> = vec![2, 3, 7, 19, 31, 32, 37, 41, 43, 47, 71, 73, 101];
        let b_ones: Vec<usize> = vec![2, 7, 8, 11, 23, 31, 32];
        let a_xor_b: Vec<usize> = vec![3, 8, 11, 19, 23, 37, 41, 43, 47, 71, 73, 101];
        let mut a = a_ones.iter().cloned().collect::<FixedBitSet>();
        let b = b_ones.iter().cloned().collect::<FixedBitSet>();
        a ^= b;
        let res = a.ones().collect::<Vec<usize>>();
        assert!(res == a_xor_b);
    }

    #[test]
    fn bitxor_assign_longer() {
        let a_ones: Vec<usize> = vec![2, 7, 8, 11, 23, 31, 32];
        let b_ones: Vec<usize> = vec![2, 3, 7, 19, 31, 32, 37, 41, 43, 47, 71, 73, 101];
        let a_xor_b: Vec<usize> = vec![3, 8, 11, 19, 23, 37, 41, 43, 47, 71, 73, 101];
        let mut a = a_ones.iter().cloned().collect::<FixedBitSet>();
        let b = b_ones.iter().cloned().collect::<FixedBitSet>();
        a ^= b;
        let res = a.ones().collect::<Vec<usize>>();
        assert!(res == a_xor_b);
    }

    #[test]
    fn op_assign_ref() {
        let mut a = FixedBitSet::with_capacity(8);
        let b = FixedBitSet::with_capacity(8);

        //check that all assign type operators work on references
        a &= &b;
        a |= &b;
        a ^= &b;
    }

    #[test]
    fn subset_superset_shorter() {
        let a_ones: Vec<usize> = vec![7, 31, 32, 63];
        let b_ones: Vec<usize> = vec![2, 7, 19, 31, 32, 37, 41, 43, 47, 63, 73, 101];
        let mut a = a_ones.iter().cloned().collect::<FixedBitSet>();
        let b = b_ones.iter().cloned().collect::<FixedBitSet>();
        assert!(a.is_subset(&b) && b.is_superset(&a));
        a.insert(14);
        assert!(!a.is_subset(&b) && !b.is_superset(&a));
    }

    #[test]
    fn subset_superset_longer() {
        let a_len = 153;
        let b_len = 75;
        let a_ones: Vec<usize> = vec![7, 31, 32, 63];
        let b_ones: Vec<usize> = vec![2, 7, 19, 31, 32, 37, 41, 43, 47, 63, 73];
        let mut a = FixedBitSet::with_capacity(a_len);
        let mut b = FixedBitSet::with_capacity(b_len);
        a.extend(a_ones.iter().cloned());
        b.extend(b_ones.iter().cloned());
        assert!(a.is_subset(&b) && b.is_superset(&a));
        a.insert(100);
        assert!(!a.is_subset(&b) && !b.is_superset(&a));
    }

    #[test]
    fn is_disjoint_first_shorter() {
        let a_len = 75;
        let b_len = 153;
        let a_ones: Vec<usize> = vec![2, 19, 32, 37, 41, 43, 47, 73];
        let b_ones: Vec<usize> = vec![7, 23, 31, 63, 124];
        let mut a = FixedBitSet::with_capacity(a_len);
        let mut b = FixedBitSet::with_capacity(b_len);
        a.extend(a_ones.iter().cloned());
        b.extend(b_ones.iter().cloned());
        assert!(a.is_disjoint(&b));
        a.insert(63);
        assert!(!a.is_disjoint(&b));
    }

    #[test]
    fn is_disjoint_first_longer() {
        let a_ones: Vec<usize> = vec![2, 19, 32, 37, 41, 43, 47, 73, 101];
        let b_ones: Vec<usize> = vec![7, 23, 31, 63];
        let a = a_ones.iter().cloned().collect::<FixedBitSet>();
        let mut b = b_ones.iter().cloned().collect::<FixedBitSet>();
        assert!(a.is_disjoint(&b));
        b.insert(2);
        assert!(!a.is_disjoint(&b));
    }

    #[test]
    fn extend_on_empty() {
        let items: Vec<usize> = vec![2, 3, 5, 7, 11, 13, 17, 19, 23, 27, 29, 31, 37, 167];
        let mut fbs = FixedBitSet::with_capacity(0);
        fbs.extend(items.iter().cloned());
        let ones = fbs.ones().collect::<Vec<usize>>();
        assert!(ones == items);
    }

    #[test]
    fn extend() {
        let items: Vec<usize> = vec![2, 3, 5, 7, 11, 13, 17, 19, 23, 27, 29, 31, 37, 167];
        let mut fbs = FixedBitSet::with_capacity(168);
        let new: Vec<usize> = vec![7, 37, 67, 137];
        for i in &new {
            fbs.put(*i);
        }

        fbs.extend(items.iter().cloned());

        let ones = fbs.ones().collect::<Vec<usize>>();
        let expected = {
            let mut tmp = items.clone();
            tmp.extend(new);
            tmp.sort();
            tmp.dedup();
            tmp
        };

        assert_eq!(ones, expected);
    }

    #[test]
    fn from_iterator() {
        let items: Vec<usize> = vec![0, 2, 4, 6, 8];
        let fb = items.iter().cloned().collect::<FixedBitSet>();
        for i in items {
            assert!(fb.contains(i));
        }
        for i in vec![1, 3, 5, 7] {
            assert!(!fb.contains(i));
        }
        assert_eq!(fb.len(), 9);
    }

    #[test]
    fn from_iterator_ones() {
        let len = 257;
        let mut fb = FixedBitSet::with_capacity(len);
        for i in (0..len).filter(|i| i % 7 == 0) {
            fb.put(i);
        }
        fb.put(len - 1);
        let dup = fb.ones().collect::<FixedBitSet>();

        assert_eq!(fb.len(), dup.len());
        assert_eq!(
            fb.ones().collect::<Vec<usize>>(),
            dup.ones().collect::<Vec<usize>>()
        );
    }

    #[test]
    fn zeroes() {
        let len = 232;
        let mut fb = FixedBitSet::with_capacity(len);
        for i in (0..len).filter(|i| i % 7 == 0) {
            fb.insert(i);
        }
        let zeroes = fb.zeroes().collect::<Vec<usize>>();

        assert_eq!(
            zeroes,
            vec![
                1, 2, 3, 4, 5, 6, 8, 9, 10, 11, 12, 13, 15, 16, 17, 18, 19, 20, 22, 23, 24, 25, 26,
                27, 29, 30, 31, 32, 33, 34, 36, 37, 38, 39, 40, 41, 43, 44, 45, 46, 47, 48, 50, 51,
                52, 53, 54, 55, 57, 58, 59, 60, 61, 62, 64, 65, 66, 67, 68, 69, 71, 72, 73, 74, 75,
                76, 78, 79, 80, 81, 82, 83, 85, 86, 87, 88, 89, 90, 92, 93, 94, 95, 96, 97, 99,
                100, 101, 102, 103, 104, 106, 107, 108, 109, 110, 111, 113, 114, 115, 116, 117,
                118, 120, 121, 122, 123, 124, 125, 127, 128, 129, 130, 131, 132, 134, 135, 136,
                137, 138, 139, 141, 142, 143, 144, 145, 146, 148, 149, 150, 151, 152, 153, 155,
                156, 157, 158, 159, 160, 162, 163, 164, 165, 166, 167, 169, 170, 171, 172, 173,
                174, 176, 177, 178, 179, 180, 181, 183, 184, 185, 186, 187, 188, 190, 191, 192,
                193, 194, 195, 197, 198, 199, 200, 201, 202, 204, 205, 206, 207, 208, 209, 211,
                212, 213, 214, 215, 216, 218, 219, 220, 221, 222, 223, 225, 226, 227, 228, 229,
                230
            ]
        );
    }

    #[cfg(feature = "std")]
    #[test]
    fn binary_trait() {
        let items: Vec<usize> = vec![1, 5, 7, 10, 14, 15];
        let fb = items.iter().cloned().collect::<FixedBitSet>();

        assert_eq!(alloc::format!("{:b}", fb), "0100010100100011");
        assert_eq!(alloc::format!("{:#b}", fb), "0b0100010100100011");
    }

    #[cfg(feature = "std")]
    #[test]
    fn display_trait() {
        let len = 8;
        let mut fb = FixedBitSet::with_capacity(len);

        fb.put(4);
        fb.put(2);

        assert_eq!(alloc::format!("{}", fb), "00101000");
        assert_eq!(alloc::format!("{:#}", fb), "0b00101000");
    }

    // TODO: Rewite this test to be platform agnostic.
    #[test]
    #[cfg(all(feature = "serde", target_pointer_width = "64"))]
    fn test_serialize() {
        let mut fb = FixedBitSet::with_capacity(10);
        fb.put(2);
        fb.put(3);
        fb.put(6);
        fb.put(8);
        let serialized = serde_json::to_string(&fb).unwrap();
        assert_eq!(r#"{"length":10,"data":[76,1,0,0,0,0,0,0]}"#, serialized);
    }

    #[test]
    fn test_is_clear() {
        let mut fb = FixedBitSet::with_capacity(0);
        assert!(fb.is_clear());

        fb.grow(1);
        assert!(fb.is_clear());

        fb.put(0);
        assert!(!fb.is_clear());

        fb.grow(42);
        fb.clear();
        assert!(fb.is_clear());

        fb.put(17);
        fb.put(19);
        assert!(!fb.is_clear());
    }

    #[test]
    fn test_is_full() {
        let mut fb = FixedBitSet::with_capacity(0);
        assert!(fb.is_full());

        fb.grow(1);
        assert!(!fb.is_full());

        fb.put(0);
        assert!(fb.is_full());

        fb.grow(42);
        fb.clear();
        assert!(!fb.is_full());

        fb.put(17);
        fb.put(19);
        assert!(!fb.is_full());

        fb.insert_range(..);
        assert!(fb.is_full());
    }
>>>>>>> e820380b
}<|MERGE_RESOLUTION|>--- conflicted
+++ resolved
@@ -1646,1227 +1646,4 @@
     fn bitxor_assign(&mut self, other: &Self) {
         self.symmetric_difference_with(other);
     }
-<<<<<<< HEAD
-=======
-}
-
-#[cfg(test)]
-mod tests {
-    use super::*;
-
-    #[test]
-    fn it_works() {
-        const N: usize = 50;
-        let mut fb = FixedBitSet::with_capacity(N);
-
-        for i in 0..(N + 10) {
-            assert_eq!(fb.contains(i), false);
-        }
-
-        fb.insert(10);
-        fb.set(11, false);
-        fb.set(12, false);
-        fb.set(12, true);
-        fb.set(N - 1, true);
-
-        assert!(fb.contains(10));
-        assert!(!fb.contains(11));
-        assert!(fb.contains(12));
-        assert!(fb.contains(N - 1));
-        for i in 0..N {
-            let contain = i == 10 || i == 12 || i == N - 1;
-            assert_eq!(contain, fb[i]);
-        }
-
-        fb.clear();
-    }
-
-    #[test]
-    fn with_blocks() {
-        let fb = FixedBitSet::with_capacity_and_blocks(50, vec![8, 0]);
-        assert!(fb.contains(3));
-
-        let ones: Vec<_> = fb.ones().collect();
-        assert_eq!(ones.len(), 1);
-
-        let ones: Vec<_> = fb.ones().rev().collect();
-        assert_eq!(ones.len(), 1);
-
-        let ones: Vec<_> = fb.ones().rev().alternate().collect();
-        assert_eq!(ones.len(), 1);
-    }
-
-    #[test]
-    fn with_blocks_too_small() {
-        let mut fb = FixedBitSet::with_capacity_and_blocks(500, vec![8, 0]);
-        fb.insert(400);
-        assert!(fb.contains(400));
-    }
-
-    #[test]
-    fn with_blocks_too_big() {
-        let fb = FixedBitSet::with_capacity_and_blocks(1, vec![8]);
-
-        // since capacity is 1, 3 shouldn't be set here
-        assert!(!fb.contains(3));
-    }
-
-    #[test]
-    fn with_blocks_too_big_range_check() {
-        let fb = FixedBitSet::with_capacity_and_blocks(1, vec![0xff]);
-
-        // since capacity is 1, only 0 should be set
-        assert!(fb.contains(0));
-        for i in 1..0xff {
-            assert!(!fb.contains(i));
-        }
-    }
-
-    #[test]
-    fn grow() {
-        let mut fb = FixedBitSet::with_capacity(48);
-        for i in 0..fb.len() {
-            fb.set(i, true);
-        }
-
-        let old_len = fb.len();
-        fb.grow(72);
-        for j in 0..fb.len() {
-            assert_eq!(fb.contains(j), j < old_len);
-        }
-        fb.set(64, true);
-        assert!(fb.contains(64));
-    }
-
-    #[test]
-    fn grow_and_insert() {
-        let mut fb = FixedBitSet::default();
-        for i in 0..100 {
-            if i % 3 == 0 {
-                fb.grow_and_insert(i);
-            }
-        }
-
-        assert_eq!(fb.count_ones(..), 34);
-    }
-
-    #[test]
-    fn test_toggle() {
-        let mut fb = FixedBitSet::with_capacity(16);
-        fb.toggle(1);
-        fb.put(2);
-        fb.toggle(2);
-        fb.put(3);
-        assert!(fb.contains(1));
-        assert!(!fb.contains(2));
-        assert!(fb.contains(3));
-    }
-
-    #[test]
-    fn copy_bit() {
-        let mut fb = FixedBitSet::with_capacity(48);
-        for i in 0..fb.len() {
-            fb.set(i, true);
-        }
-        fb.set(42, false);
-        fb.copy_bit(42, 2);
-        assert!(!fb.contains(42));
-        assert!(!fb.contains(2));
-        assert!(fb.contains(1));
-        fb.copy_bit(1, 42);
-        assert!(fb.contains(42));
-        fb.copy_bit(1024, 42);
-        assert!(!fb[42]);
-    }
-
-    #[test]
-    fn count_ones() {
-        let mut fb = FixedBitSet::with_capacity(100);
-        fb.set(11, true);
-        fb.set(12, true);
-        fb.set(7, true);
-        fb.set(35, true);
-        fb.set(40, true);
-        fb.set(77, true);
-        fb.set(95, true);
-        fb.set(50, true);
-        fb.set(99, true);
-        assert_eq!(fb.count_ones(..7), 0);
-        assert_eq!(fb.count_ones(..8), 1);
-        assert_eq!(fb.count_ones(..11), 1);
-        assert_eq!(fb.count_ones(..12), 2);
-        assert_eq!(fb.count_ones(..13), 3);
-        assert_eq!(fb.count_ones(..35), 3);
-        assert_eq!(fb.count_ones(..36), 4);
-        assert_eq!(fb.count_ones(..40), 4);
-        assert_eq!(fb.count_ones(..41), 5);
-        assert_eq!(fb.count_ones(50..), 4);
-        assert_eq!(fb.count_ones(70..95), 1);
-        assert_eq!(fb.count_ones(70..96), 2);
-        assert_eq!(fb.count_ones(70..99), 2);
-        assert_eq!(fb.count_ones(..), 9);
-        assert_eq!(fb.count_ones(0..100), 9);
-        assert_eq!(fb.count_ones(0..0), 0);
-        assert_eq!(fb.count_ones(100..100), 0);
-        assert_eq!(fb.count_ones(7..), 9);
-        assert_eq!(fb.count_ones(8..), 8);
-    }
-
-    #[test]
-    fn count_zeroes() {
-        let mut fb = FixedBitSet::with_capacity(100);
-        fb.set(11, true);
-        fb.set(12, true);
-        fb.set(7, true);
-        fb.set(35, true);
-        fb.set(40, true);
-        fb.set(77, true);
-        fb.set(95, true);
-        fb.set(50, true);
-        fb.set(99, true);
-        assert_eq!(fb.count_zeroes(..7), 7);
-        assert_eq!(fb.count_zeroes(..8), 7);
-        assert_eq!(fb.count_zeroes(..11), 10);
-        assert_eq!(fb.count_zeroes(..12), 10);
-        assert_eq!(fb.count_zeroes(..13), 10);
-        assert_eq!(fb.count_zeroes(..35), 32);
-        assert_eq!(fb.count_zeroes(..36), 32);
-        assert_eq!(fb.count_zeroes(..40), 36);
-        assert_eq!(fb.count_zeroes(..41), 36);
-        assert_eq!(fb.count_zeroes(50..), 46);
-        assert_eq!(fb.count_zeroes(70..95), 24);
-        assert_eq!(fb.count_zeroes(70..96), 24);
-        assert_eq!(fb.count_zeroes(70..99), 27);
-        assert_eq!(fb.count_zeroes(..), 91);
-        assert_eq!(fb.count_zeroes(0..100), 91);
-        assert_eq!(fb.count_zeroes(0..0), 0);
-        assert_eq!(fb.count_zeroes(100..100), 0);
-        assert_eq!(fb.count_zeroes(7..), 84);
-        assert_eq!(fb.count_zeroes(8..), 84);
-    }
-
-    #[test]
-    fn minimum() {
-        let mut fb = FixedBitSet::with_capacity(100);
-        assert_eq!(fb.minimum(), None);
-        fb.set(95, true);
-        assert_eq!(fb.minimum(), Some(95));
-        fb.set(77, true);
-        assert_eq!(fb.minimum(), Some(77));
-        fb.set(12, true);
-        assert_eq!(fb.minimum(), Some(12));
-        fb.set(40, true);
-        assert_eq!(fb.minimum(), Some(12));
-        fb.set(35, true);
-        assert_eq!(fb.minimum(), Some(12));
-        fb.set(11, true);
-        assert_eq!(fb.minimum(), Some(11));
-        fb.set(7, true);
-        assert_eq!(fb.minimum(), Some(7));
-        fb.set(50, true);
-        assert_eq!(fb.minimum(), Some(7));
-        fb.set(99, true);
-        assert_eq!(fb.minimum(), Some(7));
-        fb.clear();
-        assert_eq!(fb.minimum(), None);
-    }
-
-    #[test]
-    fn maximum() {
-        let mut fb = FixedBitSet::with_capacity(100);
-        assert_eq!(fb.maximum(), None);
-        fb.set(11, true);
-        assert_eq!(fb.maximum(), Some(11));
-        fb.set(12, true);
-        assert_eq!(fb.maximum(), Some(12));
-        fb.set(7, true);
-        assert_eq!(fb.maximum(), Some(12));
-        fb.set(40, true);
-        assert_eq!(fb.maximum(), Some(40));
-        fb.set(35, true);
-        assert_eq!(fb.maximum(), Some(40));
-        fb.set(95, true);
-        assert_eq!(fb.maximum(), Some(95));
-        fb.set(50, true);
-        assert_eq!(fb.maximum(), Some(95));
-        fb.set(77, true);
-        assert_eq!(fb.maximum(), Some(95));
-        fb.set(99, true);
-        assert_eq!(fb.maximum(), Some(99));
-        fb.clear();
-        assert_eq!(fb.maximum(), None);
-    }
-
-    /* Helper for testing double ended iterator */
-    #[cfg(test)]
-    struct Alternating<I> {
-        iter: I,
-        front: bool,
-    }
-
-    #[cfg(test)]
-    impl<I: Iterator + DoubleEndedIterator> Iterator for Alternating<I> {
-        type Item = I::Item;
-
-        fn size_hint(&self) -> (usize, Option<usize>) {
-            self.iter.size_hint()
-        }
-        fn next(&mut self) -> Option<Self::Item> {
-            if self.front {
-                self.front = false;
-                self.iter.next()
-            } else {
-                self.front = true;
-                self.iter.next_back()
-            }
-        }
-    }
-    #[cfg(test)]
-    trait AlternatingExt: Iterator + DoubleEndedIterator + Sized {
-        fn alternate(self) -> Alternating<Self> {
-            Alternating {
-                iter: self,
-                front: true,
-            }
-        }
-    }
-
-    #[cfg(test)]
-    impl<I: Iterator + DoubleEndedIterator> AlternatingExt for I {}
-
-    #[test]
-    fn ones() {
-        let mut fb = FixedBitSet::with_capacity(100);
-        fb.set(11, true);
-        fb.set(12, true);
-        fb.set(7, true);
-        fb.set(35, true);
-        fb.set(40, true);
-        fb.set(77, true);
-        fb.set(95, true);
-        fb.set(50, true);
-        fb.set(99, true);
-
-        let ones: Vec<_> = fb.ones().collect();
-        let ones_rev: Vec<_> = fb.ones().rev().collect();
-        let ones_alternating: Vec<_> = fb.ones().alternate().collect();
-
-        let mut known_result = vec![7, 11, 12, 35, 40, 50, 77, 95, 99];
-
-        assert_eq!(known_result, ones);
-        known_result.reverse();
-        assert_eq!(known_result, ones_rev);
-        let known_result: Vec<_> = known_result.into_iter().rev().alternate().collect();
-        assert_eq!(known_result, ones_alternating);
-    }
-
-    #[test]
-    fn into_ones() {
-        fn create() -> FixedBitSet {
-            let mut fb = FixedBitSet::with_capacity(100);
-            fb.set(11, true);
-            fb.set(12, true);
-            fb.set(7, true);
-            fb.set(35, true);
-            fb.set(40, true);
-            fb.set(77, true);
-            fb.set(95, true);
-            fb.set(50, true);
-            fb.set(99, true);
-            fb
-        }
-
-        let ones: Vec<_> = create().into_ones().collect();
-        let ones_rev: Vec<_> = create().into_ones().rev().collect();
-        let ones_alternating: Vec<_> = create().into_ones().alternate().collect();
-
-        let mut known_result = vec![7, 11, 12, 35, 40, 50, 77, 95, 99];
-
-        assert_eq!(known_result, ones);
-        known_result.reverse();
-        assert_eq!(known_result, ones_rev);
-        let known_result: Vec<_> = known_result.into_iter().rev().alternate().collect();
-        assert_eq!(known_result, ones_alternating);
-    }
-
-    #[test]
-    fn size_hint() {
-        let iters = if cfg!(miri) { 250 } else { 1000 };
-        for s in 0..iters {
-            let mut bitset = FixedBitSet::with_capacity(s);
-            bitset.insert_range(..);
-            let mut t = s;
-            let mut iter = bitset.ones().rev();
-            loop {
-                match iter.next() {
-                    None => break,
-                    Some(_) => {
-                        t -= 1;
-                        assert!(iter.size_hint().1.unwrap() >= t);
-                        // factor two, because we have first block and last block
-                        assert!(iter.size_hint().1.unwrap() <= t + 2 * BITS);
-                    }
-                }
-            }
-            assert_eq!(t, 0);
-        }
-    }
-
-    #[test]
-    fn size_hint_alternate() {
-        let iters = if cfg!(miri) { 250 } else { 1000 };
-        for s in 0..iters {
-            let mut bitset = FixedBitSet::with_capacity(s);
-            bitset.insert_range(..);
-            let mut t = s;
-            extern crate std;
-            let mut iter = bitset.ones().alternate();
-            loop {
-                match iter.next() {
-                    None => break,
-                    Some(_) => {
-                        t -= 1;
-                        assert!(iter.size_hint().1.unwrap() >= t);
-                        assert!(iter.size_hint().1.unwrap() <= t + 3 * BITS);
-                    }
-                }
-            }
-            assert_eq!(t, 0);
-        }
-    }
-
-    #[test]
-    fn iter_ones_range() {
-        fn test_range(from: usize, to: usize, capa: usize) {
-            assert!(to <= capa);
-            let mut fb = FixedBitSet::with_capacity(capa);
-            for i in from..to {
-                fb.insert(i);
-            }
-            let ones: Vec<_> = fb.ones().collect();
-            let expected: Vec<_> = (from..to).collect();
-            let ones_rev: Vec<_> = fb.ones().rev().collect();
-            let expected_rev: Vec<_> = (from..to).rev().collect();
-            let ones_rev_alt: Vec<_> = fb.ones().rev().alternate().collect();
-            let expected_rev_alt: Vec<_> = (from..to).rev().alternate().collect();
-            assert_eq!(expected, ones);
-            assert_eq!(expected_rev, ones_rev);
-            assert_eq!(expected_rev_alt, ones_rev_alt);
-        }
-
-        for i in 0..100 {
-            test_range(i, 100, 100);
-            test_range(0, i, 100);
-        }
-    }
-
-    #[should_panic]
-    #[test]
-    fn count_ones_oob() {
-        let fb = FixedBitSet::with_capacity(100);
-        fb.count_ones(90..101);
-    }
-
-    #[should_panic]
-    #[test]
-    fn count_ones_negative_range() {
-        let fb = FixedBitSet::with_capacity(100);
-        fb.count_ones(90..80);
-    }
-
-    #[test]
-    fn count_ones_panic() {
-        let iters = if cfg!(miri) { 48 } else { 128 };
-        for i in 1..iters {
-            let fb = FixedBitSet::with_capacity(i);
-            for j in 0..fb.len() + 1 {
-                for k in j..fb.len() + 1 {
-                    assert_eq!(fb.count_ones(j..k), 0);
-                }
-            }
-        }
-    }
-
-    #[test]
-    fn default() {
-        let fb = FixedBitSet::default();
-        assert_eq!(fb.len(), 0);
-    }
-
-    #[test]
-    fn insert_range() {
-        let mut fb = FixedBitSet::with_capacity(97);
-        fb.insert_range(..3);
-        fb.insert_range(9..32);
-        fb.insert_range(37..81);
-        fb.insert_range(90..);
-        for i in 0..97 {
-            assert_eq!(
-                fb.contains(i),
-                i < 3 || 9 <= i && i < 32 || 37 <= i && i < 81 || 90 <= i
-            );
-        }
-        assert!(!fb.contains(97));
-        assert!(!fb.contains(127));
-        assert!(!fb.contains(128));
-    }
-
-    #[test]
-    fn contains_all_in_range() {
-        let mut fb = FixedBitSet::with_capacity(48);
-        fb.insert_range(..);
-
-        fb.remove_range(..32);
-        fb.remove_range(37..);
-
-        assert!(fb.contains_all_in_range(32..37));
-        assert!(fb.contains_all_in_range(32..35));
-        assert!(!fb.contains_all_in_range(32..));
-        assert!(!fb.contains_all_in_range(..37));
-        assert!(!fb.contains_all_in_range(..));
-    }
-
-    #[test]
-    fn contains_any_in_range() {
-        let mut fb = FixedBitSet::with_capacity(48);
-        fb.insert_range(..);
-
-        fb.remove_range(..32);
-        fb.remove_range(37..);
-
-        assert!(!fb.contains_any_in_range(..32));
-        assert!(fb.contains_any_in_range(32..37));
-        assert!(fb.contains_any_in_range(32..35));
-        assert!(fb.contains_any_in_range(32..));
-        assert!(fb.contains_any_in_range(..37));
-        assert!(!fb.contains_any_in_range(37..));
-        assert!(fb.contains_any_in_range(..));
-    }
-
-    #[test]
-    fn remove_range() {
-        let mut fb = FixedBitSet::with_capacity(48);
-        fb.insert_range(..);
-
-        fb.remove_range(..32);
-        fb.remove_range(37..);
-
-        for i in 0..48 {
-            assert_eq!(fb.contains(i), 32 <= i && i < 37);
-        }
-    }
-
-    #[test]
-    fn set_range() {
-        let mut fb = FixedBitSet::with_capacity(48);
-        fb.insert_range(..);
-
-        fb.set_range(..32, false);
-        fb.set_range(37.., false);
-        fb.set_range(5..9, true);
-        fb.set_range(40..40, true);
-
-        for i in 0..48 {
-            assert_eq!(fb.contains(i), 5 <= i && i < 9 || 32 <= i && i < 37);
-        }
-        assert!(!fb.contains(48));
-        assert!(!fb.contains(64));
-    }
-
-    #[test]
-    fn toggle_range() {
-        let mut fb = FixedBitSet::with_capacity(40);
-        fb.insert_range(..10);
-        fb.insert_range(34..38);
-
-        fb.toggle_range(5..12);
-        fb.toggle_range(30..);
-
-        for i in 0..40 {
-            assert_eq!(
-                fb.contains(i),
-                i < 5 || 10 <= i && i < 12 || 30 <= i && i < 34 || 38 <= i
-            );
-        }
-        assert!(!fb.contains(40));
-        assert!(!fb.contains(64));
-    }
-
-    #[test]
-    fn bitand_equal_lengths() {
-        let len = 109;
-        let a_end = 59;
-        let b_start = 23;
-        let mut a = FixedBitSet::with_capacity(len);
-        let mut b = FixedBitSet::with_capacity(len);
-        a.set_range(..a_end, true);
-        b.set_range(b_start.., true);
-        let ab = &a & &b;
-        for i in 0..b_start {
-            assert!(!ab.contains(i));
-        }
-        for i in b_start..a_end {
-            assert!(ab.contains(i));
-        }
-        for i in a_end..len {
-            assert!(!ab.contains(i));
-        }
-        assert_eq!(a.len(), ab.len());
-    }
-
-    #[test]
-    fn bitand_first_smaller() {
-        let a_len = 113;
-        let b_len = 137;
-        let len = core::cmp::min(a_len, b_len);
-        let a_end = 97;
-        let b_start = 89;
-        let mut a = FixedBitSet::with_capacity(a_len);
-        let mut b = FixedBitSet::with_capacity(b_len);
-        a.set_range(..a_end, true);
-        b.set_range(b_start.., true);
-        let ab = &a & &b;
-        for i in 0..b_start {
-            assert!(!ab.contains(i));
-        }
-        for i in b_start..a_end {
-            assert!(ab.contains(i));
-        }
-        for i in a_end..len {
-            assert!(!ab.contains(i));
-        }
-        assert_eq!(a.len(), ab.len());
-    }
-
-    #[test]
-    fn bitand_first_larger() {
-        let a_len = 173;
-        let b_len = 137;
-        let len = core::cmp::min(a_len, b_len);
-        let a_end = 107;
-        let b_start = 43;
-        let mut a = FixedBitSet::with_capacity(a_len);
-        let mut b = FixedBitSet::with_capacity(b_len);
-        a.set_range(..a_end, true);
-        b.set_range(b_start.., true);
-        let ab = &a & &b;
-        for i in 0..b_start {
-            assert!(!ab.contains(i));
-        }
-        for i in b_start..a_end {
-            assert!(ab.contains(i));
-        }
-        for i in a_end..len {
-            assert!(!ab.contains(i));
-        }
-        assert_eq!(b.len(), ab.len());
-    }
-
-    #[test]
-    fn intersection() {
-        let len = 109;
-        let a_end = 59;
-        let b_start = 23;
-        let mut a = FixedBitSet::with_capacity(len);
-        let mut b = FixedBitSet::with_capacity(len);
-        a.set_range(..a_end, true);
-        b.set_range(b_start.., true);
-        let count = a.intersection_count(&b);
-        let iterator_count = a.intersection(&b).count();
-        let mut ab = a.intersection(&b).collect::<FixedBitSet>();
-
-        for i in 0..b_start {
-            assert!(!ab.contains(i));
-        }
-        for i in b_start..a_end {
-            assert!(ab.contains(i));
-        }
-        for i in a_end..len {
-            assert!(!ab.contains(i));
-        }
-
-        a.intersect_with(&b);
-        // intersection + collect produces the same results but with a shorter length.
-        ab.grow(a.len());
-        assert_eq!(
-            ab, a,
-            "intersection and intersect_with produce the same results"
-        );
-        assert_eq!(
-            ab.count_ones(..),
-            count,
-            "intersection and intersection_count produce the same results"
-        );
-        assert_eq!(
-            count, iterator_count,
-            "intersection and intersection_count produce the same results"
-        );
-    }
-
-    #[test]
-    fn union() {
-        let a_len = 173;
-        let b_len = 137;
-        let a_start = 139;
-        let b_end = 107;
-        let mut a = FixedBitSet::with_capacity(a_len);
-        let mut b = FixedBitSet::with_capacity(b_len);
-        a.set_range(a_start.., true);
-        b.set_range(..b_end, true);
-        let count = a.union_count(&b);
-        let iterator_count = a.union(&b).count();
-        let ab = a.union(&b).collect::<FixedBitSet>();
-        for i in a_start..a_len {
-            assert!(ab.contains(i));
-        }
-        for i in 0..b_end {
-            assert!(ab.contains(i));
-        }
-        for i in b_end..a_start {
-            assert!(!ab.contains(i));
-        }
-
-        a.union_with(&b);
-        assert_eq!(ab, a, "union and union_with produce the same results");
-        assert_eq!(
-            count,
-            ab.count_ones(..),
-            "union and union_count produce the same results"
-        );
-        assert_eq!(
-            count, iterator_count,
-            "union and union_count produce the same results"
-        );
-    }
-
-    #[test]
-    fn difference() {
-        let a_len = 83;
-        let b_len = 151;
-        let a_start = 0;
-        let a_end = 79;
-        let b_start = 53;
-        let mut a = FixedBitSet::with_capacity(a_len);
-        let mut b = FixedBitSet::with_capacity(b_len);
-        a.set_range(a_start..a_end, true);
-        b.set_range(b_start..b_len, true);
-        let count = a.difference_count(&b);
-        let iterator_count = a.difference(&b).count();
-        let mut a_diff_b = a.difference(&b).collect::<FixedBitSet>();
-        for i in a_start..b_start {
-            assert!(a_diff_b.contains(i));
-        }
-        for i in b_start..b_len {
-            assert!(!a_diff_b.contains(i));
-        }
-
-        a.difference_with(&b);
-        // difference + collect produces the same results but with a shorter length.
-        a_diff_b.grow(a.len());
-        assert_eq!(
-            a_diff_b, a,
-            "difference and difference_with produce the same results"
-        );
-        assert_eq!(
-            a_diff_b.count_ones(..),
-            count,
-            "difference and difference_count produce the same results"
-        );
-        assert_eq!(
-            count, iterator_count,
-            "intersection and intersection_count produce the same results"
-        );
-    }
-
-    #[test]
-    fn symmetric_difference() {
-        let a_len = 83;
-        let b_len = 151;
-        let a_start = 47;
-        let a_end = 79;
-        let b_start = 53;
-        let mut a = FixedBitSet::with_capacity(a_len);
-        let mut b = FixedBitSet::with_capacity(b_len);
-        a.set_range(a_start..a_end, true);
-        b.set_range(b_start..b_len, true);
-        let count = a.symmetric_difference_count(&b);
-        let iterator_count = a.symmetric_difference(&b).count();
-        let a_sym_diff_b = a.symmetric_difference(&b).collect::<FixedBitSet>();
-        for i in 0..a_start {
-            assert!(!a_sym_diff_b.contains(i));
-        }
-        for i in a_start..b_start {
-            assert!(a_sym_diff_b.contains(i));
-        }
-        for i in b_start..a_end {
-            assert!(!a_sym_diff_b.contains(i));
-        }
-        for i in a_end..b_len {
-            assert!(a_sym_diff_b.contains(i));
-        }
-
-        a.symmetric_difference_with(&b);
-        assert_eq!(
-            a_sym_diff_b, a,
-            "symmetric_difference and _with produce the same results"
-        );
-        assert_eq!(
-            a_sym_diff_b.count_ones(..),
-            count,
-            "symmetric_difference and _count produce the same results"
-        );
-        assert_eq!(
-            count, iterator_count,
-            "symmetric_difference and _count produce the same results"
-        );
-    }
-
-    #[test]
-    fn bitor_equal_lengths() {
-        let len = 109;
-        let a_start = 17;
-        let a_end = 23;
-        let b_start = 19;
-        let b_end = 59;
-        let mut a = FixedBitSet::with_capacity(len);
-        let mut b = FixedBitSet::with_capacity(len);
-        a.set_range(a_start..a_end, true);
-        b.set_range(b_start..b_end, true);
-        let ab = &a | &b;
-        for i in 0..a_start {
-            assert!(!ab.contains(i));
-        }
-        for i in a_start..b_end {
-            assert!(ab.contains(i));
-        }
-        for i in b_end..len {
-            assert!(!ab.contains(i));
-        }
-        assert_eq!(ab.len(), len);
-    }
-
-    #[test]
-    fn bitor_first_smaller() {
-        let a_len = 113;
-        let b_len = 137;
-        let a_end = 89;
-        let b_start = 97;
-        let mut a = FixedBitSet::with_capacity(a_len);
-        let mut b = FixedBitSet::with_capacity(b_len);
-        a.set_range(..a_end, true);
-        b.set_range(b_start.., true);
-        let ab = &a | &b;
-        for i in 0..a_end {
-            assert!(ab.contains(i));
-        }
-        for i in a_end..b_start {
-            assert!(!ab.contains(i));
-        }
-        for i in b_start..b_len {
-            assert!(ab.contains(i));
-        }
-        assert_eq!(b_len, ab.len());
-    }
-
-    #[test]
-    fn bitor_first_larger() {
-        let a_len = 173;
-        let b_len = 137;
-        let a_start = 139;
-        let b_end = 107;
-        let mut a = FixedBitSet::with_capacity(a_len);
-        let mut b = FixedBitSet::with_capacity(b_len);
-        a.set_range(a_start.., true);
-        b.set_range(..b_end, true);
-        let ab = &a | &b;
-        for i in a_start..a_len {
-            assert!(ab.contains(i));
-        }
-        for i in 0..b_end {
-            assert!(ab.contains(i));
-        }
-        for i in b_end..a_start {
-            assert!(!ab.contains(i));
-        }
-        assert_eq!(a_len, ab.len());
-    }
-
-    #[test]
-    fn bitxor_equal_lengths() {
-        let len = 109;
-        let a_end = 59;
-        let b_start = 23;
-        let mut a = FixedBitSet::with_capacity(len);
-        let mut b = FixedBitSet::with_capacity(len);
-        a.set_range(..a_end, true);
-        b.set_range(b_start.., true);
-        let ab = &a ^ &b;
-        for i in 0..b_start {
-            assert!(ab.contains(i));
-        }
-        for i in b_start..a_end {
-            assert!(!ab.contains(i));
-        }
-        for i in a_end..len {
-            assert!(ab.contains(i));
-        }
-        assert_eq!(a.len(), ab.len());
-    }
-
-    #[test]
-    fn bitxor_first_smaller() {
-        let a_len = 113;
-        let b_len = 137;
-        let len = core::cmp::max(a_len, b_len);
-        let a_end = 97;
-        let b_start = 89;
-        let mut a = FixedBitSet::with_capacity(a_len);
-        let mut b = FixedBitSet::with_capacity(b_len);
-        a.set_range(..a_end, true);
-        b.set_range(b_start.., true);
-        let ab = &a ^ &b;
-        for i in 0..b_start {
-            assert!(ab.contains(i));
-        }
-        for i in b_start..a_end {
-            assert!(!ab.contains(i));
-        }
-        for i in a_end..len {
-            assert!(ab.contains(i));
-        }
-        assert_eq!(b.len(), ab.len());
-    }
-
-    #[test]
-    fn bitxor_first_larger() {
-        let a_len = 173;
-        let b_len = 137;
-        let len = core::cmp::max(a_len, b_len);
-        let a_end = 107;
-        let b_start = 43;
-        let mut a = FixedBitSet::with_capacity(a_len);
-        let mut b = FixedBitSet::with_capacity(b_len);
-        a.set_range(..a_end, true);
-        b.set_range(b_start.., true);
-        let ab = &a ^ &b;
-        for i in 0..b_start {
-            assert!(ab.contains(i));
-        }
-        for i in b_start..a_end {
-            assert!(!ab.contains(i));
-        }
-        for i in a_end..b_len {
-            assert!(ab.contains(i));
-        }
-        for i in b_len..len {
-            assert!(!ab.contains(i));
-        }
-        assert_eq!(a.len(), ab.len());
-    }
-
-    #[test]
-    fn bitand_assign_shorter() {
-        let a_ones: Vec<usize> = vec![2, 3, 7, 19, 31, 32, 37, 41, 43, 47, 71, 73, 101];
-        let b_ones: Vec<usize> = vec![2, 7, 8, 11, 23, 31, 32];
-        let a_and_b: Vec<usize> = vec![2, 7, 31, 32];
-        let mut a = a_ones.iter().cloned().collect::<FixedBitSet>();
-        let b = b_ones.iter().cloned().collect::<FixedBitSet>();
-        a &= b;
-        let res = a.ones().collect::<Vec<usize>>();
-
-        assert!(res == a_and_b);
-    }
-
-    #[test]
-    fn bitand_assign_longer() {
-        let a_ones: Vec<usize> = vec![2, 7, 8, 11, 23, 31, 32];
-        let b_ones: Vec<usize> = vec![2, 3, 7, 19, 31, 32, 37, 41, 43, 47, 71, 73, 101];
-        let a_and_b: Vec<usize> = vec![2, 7, 31, 32];
-        let mut a = a_ones.iter().cloned().collect::<FixedBitSet>();
-        let b = b_ones.iter().cloned().collect::<FixedBitSet>();
-        a &= b;
-        let res = a.ones().collect::<Vec<usize>>();
-        assert!(res == a_and_b);
-    }
-
-    #[test]
-    fn bitor_assign_shorter() {
-        let a_ones: Vec<usize> = vec![2, 3, 7, 19, 31, 32, 37, 41, 43, 47, 71, 73, 101];
-        let b_ones: Vec<usize> = vec![2, 7, 8, 11, 23, 31, 32];
-        let a_or_b: Vec<usize> = vec![2, 3, 7, 8, 11, 19, 23, 31, 32, 37, 41, 43, 47, 71, 73, 101];
-        let mut a = a_ones.iter().cloned().collect::<FixedBitSet>();
-        let b = b_ones.iter().cloned().collect::<FixedBitSet>();
-        a |= b;
-        let res = a.ones().collect::<Vec<usize>>();
-        assert!(res == a_or_b);
-    }
-
-    #[test]
-    fn bitor_assign_longer() {
-        let a_ones: Vec<usize> = vec![2, 7, 8, 11, 23, 31, 32];
-        let b_ones: Vec<usize> = vec![2, 3, 7, 19, 31, 32, 37, 41, 43, 47, 71, 73, 101];
-        let a_or_b: Vec<usize> = vec![2, 3, 7, 8, 11, 19, 23, 31, 32, 37, 41, 43, 47, 71, 73, 101];
-        let mut a = a_ones.iter().cloned().collect::<FixedBitSet>();
-        let b = b_ones.iter().cloned().collect::<FixedBitSet>();
-        a |= b;
-        let res = a.ones().collect::<Vec<usize>>();
-        assert_eq!(res, a_or_b);
-    }
-
-    #[test]
-    fn bitxor_assign_shorter() {
-        let a_ones: Vec<usize> = vec![2, 3, 7, 19, 31, 32, 37, 41, 43, 47, 71, 73, 101];
-        let b_ones: Vec<usize> = vec![2, 7, 8, 11, 23, 31, 32];
-        let a_xor_b: Vec<usize> = vec![3, 8, 11, 19, 23, 37, 41, 43, 47, 71, 73, 101];
-        let mut a = a_ones.iter().cloned().collect::<FixedBitSet>();
-        let b = b_ones.iter().cloned().collect::<FixedBitSet>();
-        a ^= b;
-        let res = a.ones().collect::<Vec<usize>>();
-        assert!(res == a_xor_b);
-    }
-
-    #[test]
-    fn bitxor_assign_longer() {
-        let a_ones: Vec<usize> = vec![2, 7, 8, 11, 23, 31, 32];
-        let b_ones: Vec<usize> = vec![2, 3, 7, 19, 31, 32, 37, 41, 43, 47, 71, 73, 101];
-        let a_xor_b: Vec<usize> = vec![3, 8, 11, 19, 23, 37, 41, 43, 47, 71, 73, 101];
-        let mut a = a_ones.iter().cloned().collect::<FixedBitSet>();
-        let b = b_ones.iter().cloned().collect::<FixedBitSet>();
-        a ^= b;
-        let res = a.ones().collect::<Vec<usize>>();
-        assert!(res == a_xor_b);
-    }
-
-    #[test]
-    fn op_assign_ref() {
-        let mut a = FixedBitSet::with_capacity(8);
-        let b = FixedBitSet::with_capacity(8);
-
-        //check that all assign type operators work on references
-        a &= &b;
-        a |= &b;
-        a ^= &b;
-    }
-
-    #[test]
-    fn subset_superset_shorter() {
-        let a_ones: Vec<usize> = vec![7, 31, 32, 63];
-        let b_ones: Vec<usize> = vec![2, 7, 19, 31, 32, 37, 41, 43, 47, 63, 73, 101];
-        let mut a = a_ones.iter().cloned().collect::<FixedBitSet>();
-        let b = b_ones.iter().cloned().collect::<FixedBitSet>();
-        assert!(a.is_subset(&b) && b.is_superset(&a));
-        a.insert(14);
-        assert!(!a.is_subset(&b) && !b.is_superset(&a));
-    }
-
-    #[test]
-    fn subset_superset_longer() {
-        let a_len = 153;
-        let b_len = 75;
-        let a_ones: Vec<usize> = vec![7, 31, 32, 63];
-        let b_ones: Vec<usize> = vec![2, 7, 19, 31, 32, 37, 41, 43, 47, 63, 73];
-        let mut a = FixedBitSet::with_capacity(a_len);
-        let mut b = FixedBitSet::with_capacity(b_len);
-        a.extend(a_ones.iter().cloned());
-        b.extend(b_ones.iter().cloned());
-        assert!(a.is_subset(&b) && b.is_superset(&a));
-        a.insert(100);
-        assert!(!a.is_subset(&b) && !b.is_superset(&a));
-    }
-
-    #[test]
-    fn is_disjoint_first_shorter() {
-        let a_len = 75;
-        let b_len = 153;
-        let a_ones: Vec<usize> = vec![2, 19, 32, 37, 41, 43, 47, 73];
-        let b_ones: Vec<usize> = vec![7, 23, 31, 63, 124];
-        let mut a = FixedBitSet::with_capacity(a_len);
-        let mut b = FixedBitSet::with_capacity(b_len);
-        a.extend(a_ones.iter().cloned());
-        b.extend(b_ones.iter().cloned());
-        assert!(a.is_disjoint(&b));
-        a.insert(63);
-        assert!(!a.is_disjoint(&b));
-    }
-
-    #[test]
-    fn is_disjoint_first_longer() {
-        let a_ones: Vec<usize> = vec![2, 19, 32, 37, 41, 43, 47, 73, 101];
-        let b_ones: Vec<usize> = vec![7, 23, 31, 63];
-        let a = a_ones.iter().cloned().collect::<FixedBitSet>();
-        let mut b = b_ones.iter().cloned().collect::<FixedBitSet>();
-        assert!(a.is_disjoint(&b));
-        b.insert(2);
-        assert!(!a.is_disjoint(&b));
-    }
-
-    #[test]
-    fn extend_on_empty() {
-        let items: Vec<usize> = vec![2, 3, 5, 7, 11, 13, 17, 19, 23, 27, 29, 31, 37, 167];
-        let mut fbs = FixedBitSet::with_capacity(0);
-        fbs.extend(items.iter().cloned());
-        let ones = fbs.ones().collect::<Vec<usize>>();
-        assert!(ones == items);
-    }
-
-    #[test]
-    fn extend() {
-        let items: Vec<usize> = vec![2, 3, 5, 7, 11, 13, 17, 19, 23, 27, 29, 31, 37, 167];
-        let mut fbs = FixedBitSet::with_capacity(168);
-        let new: Vec<usize> = vec![7, 37, 67, 137];
-        for i in &new {
-            fbs.put(*i);
-        }
-
-        fbs.extend(items.iter().cloned());
-
-        let ones = fbs.ones().collect::<Vec<usize>>();
-        let expected = {
-            let mut tmp = items.clone();
-            tmp.extend(new);
-            tmp.sort();
-            tmp.dedup();
-            tmp
-        };
-
-        assert_eq!(ones, expected);
-    }
-
-    #[test]
-    fn from_iterator() {
-        let items: Vec<usize> = vec![0, 2, 4, 6, 8];
-        let fb = items.iter().cloned().collect::<FixedBitSet>();
-        for i in items {
-            assert!(fb.contains(i));
-        }
-        for i in vec![1, 3, 5, 7] {
-            assert!(!fb.contains(i));
-        }
-        assert_eq!(fb.len(), 9);
-    }
-
-    #[test]
-    fn from_iterator_ones() {
-        let len = 257;
-        let mut fb = FixedBitSet::with_capacity(len);
-        for i in (0..len).filter(|i| i % 7 == 0) {
-            fb.put(i);
-        }
-        fb.put(len - 1);
-        let dup = fb.ones().collect::<FixedBitSet>();
-
-        assert_eq!(fb.len(), dup.len());
-        assert_eq!(
-            fb.ones().collect::<Vec<usize>>(),
-            dup.ones().collect::<Vec<usize>>()
-        );
-    }
-
-    #[test]
-    fn zeroes() {
-        let len = 232;
-        let mut fb = FixedBitSet::with_capacity(len);
-        for i in (0..len).filter(|i| i % 7 == 0) {
-            fb.insert(i);
-        }
-        let zeroes = fb.zeroes().collect::<Vec<usize>>();
-
-        assert_eq!(
-            zeroes,
-            vec![
-                1, 2, 3, 4, 5, 6, 8, 9, 10, 11, 12, 13, 15, 16, 17, 18, 19, 20, 22, 23, 24, 25, 26,
-                27, 29, 30, 31, 32, 33, 34, 36, 37, 38, 39, 40, 41, 43, 44, 45, 46, 47, 48, 50, 51,
-                52, 53, 54, 55, 57, 58, 59, 60, 61, 62, 64, 65, 66, 67, 68, 69, 71, 72, 73, 74, 75,
-                76, 78, 79, 80, 81, 82, 83, 85, 86, 87, 88, 89, 90, 92, 93, 94, 95, 96, 97, 99,
-                100, 101, 102, 103, 104, 106, 107, 108, 109, 110, 111, 113, 114, 115, 116, 117,
-                118, 120, 121, 122, 123, 124, 125, 127, 128, 129, 130, 131, 132, 134, 135, 136,
-                137, 138, 139, 141, 142, 143, 144, 145, 146, 148, 149, 150, 151, 152, 153, 155,
-                156, 157, 158, 159, 160, 162, 163, 164, 165, 166, 167, 169, 170, 171, 172, 173,
-                174, 176, 177, 178, 179, 180, 181, 183, 184, 185, 186, 187, 188, 190, 191, 192,
-                193, 194, 195, 197, 198, 199, 200, 201, 202, 204, 205, 206, 207, 208, 209, 211,
-                212, 213, 214, 215, 216, 218, 219, 220, 221, 222, 223, 225, 226, 227, 228, 229,
-                230
-            ]
-        );
-    }
-
-    #[cfg(feature = "std")]
-    #[test]
-    fn binary_trait() {
-        let items: Vec<usize> = vec![1, 5, 7, 10, 14, 15];
-        let fb = items.iter().cloned().collect::<FixedBitSet>();
-
-        assert_eq!(alloc::format!("{:b}", fb), "0100010100100011");
-        assert_eq!(alloc::format!("{:#b}", fb), "0b0100010100100011");
-    }
-
-    #[cfg(feature = "std")]
-    #[test]
-    fn display_trait() {
-        let len = 8;
-        let mut fb = FixedBitSet::with_capacity(len);
-
-        fb.put(4);
-        fb.put(2);
-
-        assert_eq!(alloc::format!("{}", fb), "00101000");
-        assert_eq!(alloc::format!("{:#}", fb), "0b00101000");
-    }
-
-    // TODO: Rewite this test to be platform agnostic.
-    #[test]
-    #[cfg(all(feature = "serde", target_pointer_width = "64"))]
-    fn test_serialize() {
-        let mut fb = FixedBitSet::with_capacity(10);
-        fb.put(2);
-        fb.put(3);
-        fb.put(6);
-        fb.put(8);
-        let serialized = serde_json::to_string(&fb).unwrap();
-        assert_eq!(r#"{"length":10,"data":[76,1,0,0,0,0,0,0]}"#, serialized);
-    }
-
-    #[test]
-    fn test_is_clear() {
-        let mut fb = FixedBitSet::with_capacity(0);
-        assert!(fb.is_clear());
-
-        fb.grow(1);
-        assert!(fb.is_clear());
-
-        fb.put(0);
-        assert!(!fb.is_clear());
-
-        fb.grow(42);
-        fb.clear();
-        assert!(fb.is_clear());
-
-        fb.put(17);
-        fb.put(19);
-        assert!(!fb.is_clear());
-    }
-
-    #[test]
-    fn test_is_full() {
-        let mut fb = FixedBitSet::with_capacity(0);
-        assert!(fb.is_full());
-
-        fb.grow(1);
-        assert!(!fb.is_full());
-
-        fb.put(0);
-        assert!(fb.is_full());
-
-        fb.grow(42);
-        fb.clear();
-        assert!(!fb.is_full());
-
-        fb.put(17);
-        fb.put(19);
-        assert!(!fb.is_full());
-
-        fb.insert_range(..);
-        assert!(fb.is_full());
-    }
->>>>>>> e820380b
 }