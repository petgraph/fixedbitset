--- conflicted
+++ resolved
@@ -836,12 +836,6 @@
             assert_eq!(fb.contains(i), false);
         }
 
-<<<<<<< HEAD
-#[test]
-fn with_blocks() {
-    let fb = FixedBitSet::with_capacity_and_blocks(50, vec![8, 0]);
-    assert!(fb.contains(3));
-=======
         fb.insert(10);
         fb.set(11, false);
         fb.set(12, false);
@@ -856,23 +850,10 @@
             let contain = i == 10 || i == 12 || i == N - 1;
             assert_eq!(contain, fb[i]);
         }
->>>>>>> 78a268dd
 
         fb.clear();
     }
 
-<<<<<<< HEAD
-#[test]
-fn with_blocks_too_small() {
-    let mut fb = FixedBitSet::with_capacity_and_blocks(500, vec![8, 0]);
-    fb.insert(400);
-    assert!(fb.contains(400));
-}
-
-#[test]
-fn with_blocks_too_big() {
-    let fb = FixedBitSet::with_capacity_and_blocks(1, vec![8usize]);
-=======
     #[test]
     fn with_blocks() {
         let fb = FixedBitSet::with_capacity_and_blocks(50, vec![8u32, 0u32]);
@@ -881,7 +862,6 @@
         let ones: Vec<_> = fb.ones().collect();
         assert_eq!(ones.len(), 1);
     }
->>>>>>> 78a268dd
 
     #[test]
     fn with_blocks_too_small() {
