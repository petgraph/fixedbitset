--- conflicted
+++ resolved
@@ -34,11 +34,7 @@
 
 pub use range::IndexRange;
 use std::cmp::{Ord, Ordering};
-<<<<<<< HEAD
 use std::iter::{Chain, ExactSizeIterator, FromIterator, FusedIterator};
-=======
-use std::iter::{Chain, FromIterator, FusedIterator};
->>>>>>> 71970f70
 use std::ops::{BitAnd, BitAndAssign, BitOr, BitOrAssign, BitXor, BitXorAssign, Index};
 
 const BITS: usize = std::mem::size_of::<Block>() * 8;
@@ -774,10 +770,9 @@
     }
 }
 
-<<<<<<< HEAD
 // Ones will continue to return None once it first returns None.
 impl<'a> FusedIterator for Ones<'a> {}
-=======
+
 /// An  iterator producing the indices of the set bit in a set.
 ///
 /// This struct is created by the [`FixedBitSet::ones`] method.
@@ -817,7 +812,6 @@
 
 // Zeroes will stop returning Some when exhausted.
 impl<'a> FusedIterator for Zeroes<'a> {}
->>>>>>> 71970f70
 
 impl Clone for FixedBitSet {
     #[inline]
